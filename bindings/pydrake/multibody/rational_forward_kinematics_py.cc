//
// Created by amice on 11/8/21.
//
#include "pybind11/eigen.h"
#include "pybind11/pybind11.h"
#include "pybind11/stl.h"

#include "drake/bindings/pydrake/common/default_scalars_pybind.h"
#include "drake/bindings/pydrake/common/value_pybind.h"
#include "drake/bindings/pydrake/pydrake_pybind.h"
#include "drake/multibody/rational_forward_kinematics/cspace_free_region.h"
#include "drake/multibody/rational_forward_kinematics/generate_monomial_basis_util.h"
#include "drake/multibody/rational_forward_kinematics/rational_forward_kinematics.h"
#include "drake/multibody/rational_forward_kinematics/rational_forward_kinematics_internal.h"

namespace drake {
namespace pydrake {

template <typename T>
<<<<<<< HEAD
void DoPoseDeclaration(py::module m, T) {
  using namespace drake::multibody;
  py::tuple param = GetPyParam<T>();
  using Class = RationalForwardKinematics::Pose<T>;
  auto cls = DefineTemplateClassWithDefault<Class>(
      m, "RationalForwardKinematicsPose", param);
  //    py::class_<Class>(m, "Pose")
  cls.def("translation", [](const Class& self) { return self.p_AB; })
      .def("rotation", [](const Class& self) { return self.R_AB; })
      //        .def_readwrite("p_AB",
      //        &RationalForwardKinematics::Pose<T>::p_AB)
      //        .def_readwrite("R_AB",
      //        &RationalForwardKinematics::Pose<T>::R_AB)
      .def_readwrite(
          "frame_A_index", &RationalForwardKinematics::Pose<T>::frame_A_index)
      .def("asRigidTransformExpr",
          [](const Class& self) { return self.asRigidTransformExpression(); });

  DefCopyAndDeepCopy(&cls);
  //    AddValueInstantiation<Class>(m);
  //    AddValueInstantiation<std::vector<Class>>(m);
  //    AddValueInstantiation<RationalForwardKinematics::Pose>(m);
}
=======
void DoPoseDeclaration(py::module m, T)    {
    using namespace drake::multibody;
    py::tuple param = GetPyParam<T>();
    using Class = RationalForwardKinematics::Pose<T>;
    auto cls = DefineTemplateClassWithDefault<Class>(m, "RationalForwardKinematicsPose", param);
    cls
        .def("translation", [](const Class& self) {return self.p_AB;})
        .def("rotation", [](const Class& self) {return self.R_AB;})
        .def_readwrite(
            "frame_A_index", &RationalForwardKinematics::Pose<T>::frame_A_index)
        .def("asRigidTransformExpr", [](const Class& self) {return self.asRigidTransformExpression();});


    DefCopyAndDeepCopy(&cls);
  }
>>>>>>> bd1b7d2f

PYBIND11_MODULE(rational_forward_kinematics, m) {
  // NOLINTNEXTLINE(build/namespaces): Emulate placement in namespace.
  using namespace drake::multibody;
  //  constexpr auto& doc = pydrake_doc.drake.multibody;
  m.doc() = "RationalForwardKinematics module";

  py::module::import("pydrake.math");
  py::module::import("pydrake.multibody.plant");
  // RationalForwardKinematics Class
  {
    using Class = RationalForwardKinematics;
    // no class docs built
    //    constexpr auto& cls_doc = doc.RationalForwardKinematics;
    py::class_<Class>(m, "RationalForwardKinematics")
        .def(py::init<const MultibodyPlant<double>&>(), py::arg("plant"),
            //              Keep alive, reference: `self` keeps `plant` alive.
            py::keep_alive<1, 2>()  // BR
            )
        .def("CalcLinkPoses", &Class::CalcLinkPoses, py::arg("q_star"),
            py::arg("expressed_body_index")
            //             cls_doc.CalcLinkPoses
            )
        .def("CalcLinkPosesAsMultilinearPolynomials",
            &Class::CalcLinkPosesAsMultilinearPolynomials, py::arg("q_star"),
            py::arg("expressed_body_index")
            //             cls_doc.CalcLinkPoses
            )
        .def("ConvertMultilinearPolynomialToRationalFunction",
            &Class::ConvertMultilinearPolynomialToRationalFunction, py::arg("e")
            //             cls_doc.CalcLinkPoses
            )
        .def("plant", &Class::plant
            //             cls_doc.CalcLinkPoses
            )
        .def("t", &Class::t
            //             cls_doc.CalcLinkPoses
            )
        .def("ComputeTValue", &Class::ComputeTValue, py::arg("q_val"),
            py::arg("q_star_val"), py::arg("clamp_angle") = false
            //             cls_doc.CalcLinkPoses
            )
        .def(
            "FindTOnPath", &Class::FindTOnPath, py::arg("start"), py::arg("end")
            //             cls_doc.CalcLinkPoses
            )
        .def("CalcLinkPoseAsMultilinearPolynomials",
            &Class::CalcLinkPoseAsMultilinearPolynomial, py::arg("q_star"),
            py::arg("link_index"), py::arg("expressed_body_index")
            //             cls_doc.CalcLinkPoses
        );
  }  // RationalForwardKinematics Class
  // RationalForwardKinematics Util methods
  {
    //      constexpr auto& cls_doc =
    //      doc.rational_forward_kinematics.generate_monomial_basis;
    m.def("GenerateMonomialBasisWithOrderUpToOne",
        &GenerateMonomialBasisWithOrderUpToOne, py::arg("t_angles"));
    m.def("GenerateMonomialBasisOrderAllUpToOneExceptOneUpToTwo",
        &GenerateMonomialBasisOrderAllUpToOneExceptOneUpToTwo,
        py::arg("t_angles"));
  }  // RationalForwardKinematics Util methods

  //  type_visit([m](auto dummy) { DoPoseDeclaration(m, dummy); },
  //      CommonScalarPack{});
  type_pack<symbolic::Polynomial, symbolic::RationalFunction> sym_pack;
  type_visit([m](auto dummy) { DoPoseDeclaration(m, dummy); }, sym_pack);

  // find link in middle of body
  m.def("FindBodyInTheMiddleOfChain",
      &drake::multibody::internal::FindBodyInTheMiddleOfChain, py::arg("plant"),
      py::arg("start"), py::arg("end"));

  // Pose
  using namespace drake::multibody;
  constexpr auto& doc = pydrake_doc.drake.multibody;
  py::class_<multibody::ConvexPolytope>(
      m, "ConvexPolytope", doc.ConvexPolytope.doc)
      .def(py::init<BodyIndex, geometry::GeometryId,
               const Eigen::Ref<const Eigen::Matrix3Xd>>(),
          py::arg("body_index"), py::arg("id"), py::arg("vertices"),
          doc.ConvexPolytope.doc)
      .def("p_BV", &ConvexPolytope::p_BV, doc.ConvexPolytope.p_BV.doc)
      .def("get_id", &ConvexPolytope::get_id, doc.ConvexGeometry.get_id.doc)
      .def("body_index", &ConvexPolytope::body_index,
          doc.ConvexGeometry.body_index.doc);

  py::enum_<multibody::SeparatingPlaneOrder>(
      m, "SeparatingPlaneOrder", doc.SeparatingPlaneOrder.doc)
      .value("kConstant", multibody::SeparatingPlaneOrder::kConstant,
          doc.SeparatingPlaneOrder.kConstant.doc)
      .value("kAffine", multibody::SeparatingPlaneOrder::kAffine,
          doc.SeparatingPlaneOrder.kAffine.doc);

  // SeparatingPlane
  py::class_<multibody::SeparatingPlane>(
      m, "SeparatingPlane", doc.SeparatingPlane.doc)
      .def_readonly("a", &SeparatingPlane::a, doc.SeparatingPlane.a.doc)
      .def_readonly("b", &SeparatingPlane::b, doc.SeparatingPlane.b.doc)
      .def_readonly("positive_side_polytope",
          &SeparatingPlane::positive_side_polytope,
          doc.SeparatingPlane.positive_side_polytope.doc)
      .def_readonly("negative_side_polytope",
          &SeparatingPlane::negative_side_polytope,
          doc.SeparatingPlane.negative_side_polytope.doc)
      .def_readonly("expressed_link", &SeparatingPlane::expressed_link,
          doc.SeparatingPlane.expressed_link.doc)
      .def_readonly(
          "order", &SeparatingPlane::order, doc.SeparatingPlane.order.doc)
      .def_readonly("decision_variables", &SeparatingPlane::decision_variables,
          doc.SeparatingPlane.decision_variables.doc);

  // PlaneSide
  py::enum_<PlaneSide>(m, "PlaneSide", doc.PlaneSide.doc)
      .value("kPositive", PlaneSide::kPositive)
      .value("kNegative", PlaneSide::kNegative);

  py::class_<VerificationOption>(
      m, "VerificationOption", doc.VerificationOption.doc)
      .def(py::init<>())
      .def_readonly("link_polynomial_type",
          &VerificationOption::link_polynomial_type,
          doc.VerificationOption.link_polynomial_type.doc)
      .def_readonly("lagrangian_type", &VerificationOption::lagrangian_type,
          doc.VerificationOption.lagrangian_type.doc);

  // LinkVertexOnPlaneSideRational
  py::class_<LinkVertexOnPlaneSideRational>(
      m, "LinkVertexOnPlaneSideRational", doc.LinkVertexOnPlaneSideRational.doc)
      .def_readonly("rational", &LinkVertexOnPlaneSideRational::rational,
          doc.LinkVertexOnPlaneSideRational.rational.doc)
      .def_readonly("link_polytope",
          &LinkVertexOnPlaneSideRational::link_polytope,
          doc.LinkVertexOnPlaneSideRational.link_polytope.doc)
      .def_readonly("expressed_body_index",
          &LinkVertexOnPlaneSideRational::expressed_body_index,
          doc.LinkVertexOnPlaneSideRational.expressed_body_index.doc)
      .def_readonly("other_side_link_polytope",
          &LinkVertexOnPlaneSideRational::other_side_link_polytope,
          doc.LinkVertexOnPlaneSideRational.other_side_link_polytope.doc)
      .def_readonly("a_A", &LinkVertexOnPlaneSideRational::a_A,
          doc.LinkVertexOnPlaneSideRational.a_A.doc)
      .def_readonly("b", &LinkVertexOnPlaneSideRational::b,
          doc.LinkVertexOnPlaneSideRational.b.doc)
      .def_readonly("plane_side", &LinkVertexOnPlaneSideRational::plane_side,
          doc.LinkVertexOnPlaneSideRational.plane_side.doc)
      .def_readonly("plane_order", &LinkVertexOnPlaneSideRational::plane_order,
          doc.LinkVertexOnPlaneSideRational.plane_order.doc);

  // CspaceRegionType
  py::enum_<CspaceRegionType>(m, "CspaceRegionType", doc.CspaceRegionType.doc)
      .value("kGenericPolytope", CspaceRegionType::kGenericPolytope)
      .value(
          "kAxisAlignedBoundingBox", CspaceRegionType::kAxisAlignedBoundingBox);

  // BilinearAlternationOption
  py::class_<CspaceFreeRegion::BilinearAlternationOption>(m,
      "BilinearAlternationOption",
      doc.CspaceFreeRegion.BilinearAlternationOption.doc)
      .def(py::init<>())
      .def_readwrite("max_iters",
          &CspaceFreeRegion::BilinearAlternationOption::max_iters,
          doc.CspaceFreeRegion.BilinearAlternationOption.max_iters.doc)
      .def_readwrite("convergence_tol",
          &CspaceFreeRegion::BilinearAlternationOption::convergence_tol,
          doc.CspaceFreeRegion.BilinearAlternationOption.convergence_tol.doc)
      .def_readwrite("backoff_scale",
          &CspaceFreeRegion::BilinearAlternationOption::backoff_scale,
          doc.CspaceFreeRegion.BilinearAlternationOption.backoff_scale.doc)
      .def_readwrite("verbose",
          &CspaceFreeRegion::BilinearAlternationOption::verbose,
          doc.CspaceFreeRegion.BilinearAlternationOption.verbose.doc);

  // BinarySearchOption
  py::class_<CspaceFreeRegion::BinarySearchOption>(
      m, "BinarySearchOption", doc.CspaceFreeRegion.BinarySearchOption.doc)
      .def(py::init<>())
      .def_readwrite("epsilon_max",
          &CspaceFreeRegion::BinarySearchOption::epsilon_max,
          doc.CspaceFreeRegion.BinarySearchOption.epsilon_max.doc)
      .def_readwrite("epsilon_min",
          &CspaceFreeRegion::BinarySearchOption::epsilon_min,
          doc.CspaceFreeRegion.BinarySearchOption.epsilon_min.doc)
      .def_readwrite("epsilon_tol",
          &CspaceFreeRegion::BinarySearchOption::epsilon_tol,
          doc.CspaceFreeRegion.BinarySearchOption.epsilon_tol.doc);

  // CspaceFreeRegion
  py::class_<CspaceFreeRegion> cspace_cls(
      m, "CspaceFreeRegion", doc.CspaceFreeRegion.doc);

  cspace_cls.def(
      py::init<const systems::Diagram<double>&, const MultibodyPlant<double>*,
          const geometry::SceneGraph<double>*, SeparatingPlaneOrder,
          CspaceRegionType>(),
      doc.CspaceFreeRegion.ctor.doc);

  cspace_cls
      .def("map_polytopes_to_separating_planes",
          &CspaceFreeRegion::map_polytopes_to_separating_planes,
          doc.CspaceFreeRegion.map_polytopes_to_separating_planes.doc)
      .def("GenerateLinkOnOneSideOfPlaneRationals",
          &CspaceFreeRegion::GenerateLinkOnOneSideOfPlaneRationals,
          py::arg("q_star"), py::arg("filtered_collision_pairs"),
          doc.CspaceFreeRegion.GenerateLinkOnOneSideOfPlaneRationals.doc);

  // CspacePolytopeTuple
  py::class_<CspaceFreeRegion::CspacePolytopeTuple>(cspace_cls,
      "CspacePolytopeTuple", doc.CspaceFreeRegion.CspacePolytopeTuple.doc)
      .def_readonly("rational_numerator",
          &CspaceFreeRegion::CspacePolytopeTuple::rational_numerator,
          doc.CspaceFreeRegion.CspacePolytopeTuple.rational_numerator.doc)
      .def_readonly("polytope_lagrangian_gram_lower_start",
          &CspaceFreeRegion::CspacePolytopeTuple::
              polytope_lagrangian_gram_lower_start,
          doc.CspaceFreeRegion.CspacePolytopeTuple
              .polytope_lagrangian_gram_lower_start.doc)
      .def_readonly("t_lower_lagrangian_gram_lower_start",
          &CspaceFreeRegion::CspacePolytopeTuple::
              t_lower_lagrangian_gram_lower_start,
          doc.CspaceFreeRegion.CspacePolytopeTuple
              .t_lower_lagrangian_gram_lower_start.doc)
      .def_readonly("t_upper_lagrangian_gram_lower_start",
          &CspaceFreeRegion::CspacePolytopeTuple::
              t_upper_lagrangian_gram_lower_start,
          doc.CspaceFreeRegion.CspacePolytopeTuple
              .t_upper_lagrangian_gram_lower_start.doc)
      .def_readonly("verified_polynomial_gram_lower_start",
          &CspaceFreeRegion::CspacePolytopeTuple::
              verified_polynomial_gram_lower_start,
          doc.CspaceFreeRegion.CspacePolytopeTuple
              .verified_polynomial_gram_lower_start.doc)
      .def_readonly("monomial_basis",
          &CspaceFreeRegion::CspacePolytopeTuple::monomial_basis,
          doc.CspaceFreeRegion.CspacePolytopeTuple.monomial_basis.doc);

  cspace_cls
      .def(
          "GenerateTuplesForBilinearAlternation",
          [](const CspaceFreeRegion* self,
              const Eigen::Ref<const Eigen::VectorXd>& q_star,
              const CspaceFreeRegion::FilteredCollisionPairs&
                  filtered_collision_pairs,
              int C_rows) {
            std::vector<CspaceFreeRegion::CspacePolytopeTuple>
                alternation_tuples;
            VectorX<symbolic::Polynomial> d_minus_Ct;
            Eigen::VectorXd t_lower;
            Eigen::VectorXd t_upper;
            VectorX<symbolic::Polynomial> t_minus_t_lower;
            VectorX<symbolic::Polynomial> t_upper_minus_t;
            MatrixX<symbolic::Variable> C;
            VectorX<symbolic::Variable> d;
            VectorX<symbolic::Variable> lagrangian_gram_vars;
            VectorX<symbolic::Variable> verified_gram_vars;
            VectorX<symbolic::Variable> separating_plane_vars;
            self->GenerateTuplesForBilinearAlternation(q_star,
                filtered_collision_pairs, C_rows, &alternation_tuples,
                &d_minus_Ct, &t_lower, &t_upper, &t_minus_t_lower,
                &t_upper_minus_t, &C, &d, &lagrangian_gram_vars,
                &verified_gram_vars, &separating_plane_vars);
            return std::make_tuple(alternation_tuples, d_minus_Ct, t_lower,
                t_upper, t_minus_t_lower, t_upper_minus_t, C, d,
                lagrangian_gram_vars, verified_gram_vars,
                separating_plane_vars);
          },
          py::arg("q_star"), py::arg("filtered_collision_pairs"),
          py::arg("C_rows"),
          doc.CspaceFreeRegion.GenerateTuplesForBilinearAlternation.doc)
      .def(
          "ConstructLagrangianProgram",
          [](const CspaceFreeRegion* self,
              const std::vector<CspaceFreeRegion::CspacePolytopeTuple>&
                  alternation_tuples,
              const Eigen::Ref<const Eigen::MatrixXd>& C,
              const Eigen::Ref<const Eigen::VectorXd>& d,
              const VectorX<symbolic::Variable>& lagrangian_gram_vars,
              const VectorX<symbolic::Variable>& verified_gram_vars,
              const VectorX<symbolic::Variable>& separating_plane_vars,
              const Eigen::Ref<const Eigen::VectorXd>& t_lower,
              const Eigen::Ref<const Eigen::VectorXd>& t_upper,
              const VerificationOption& option) {
            auto prog = self->ConstructLagrangianProgram(alternation_tuples, C,
                d, lagrangian_gram_vars, verified_gram_vars,
                separating_plane_vars, t_lower, t_upper, option, nullptr,
                nullptr);
            return prog;
          },
          py::arg("alternation_tuples"), py::arg("C"), py::arg("d"),
          py::arg("lagrangian_gram_vars"), py::arg("verified_gram_vars"),
          py::arg("separating_plane_vars"), py::arg("t_lower"),
          py::arg("t_upper"), py::arg("option"),
          doc.CspaceFreeRegion.ConstructLagrangianProgram.doc)
      .def(
          "ConstructPolytopeProgram",
          [](const CspaceFreeRegion* self,
              const std::vector<CspaceFreeRegion::CspacePolytopeTuple>&
                  alternation_tuples,
              const MatrixX<symbolic::Variable>& C,
              const VectorX<symbolic::Variable>& d,
              const VectorX<symbolic::Polynomial>& d_minus_Ct,
              const Eigen::VectorXd& lagrangian_gram_var_vals,
              const VectorX<symbolic::Variable>& verified_gram_vars,
              const VectorX<symbolic::Variable>& separating_plane_vars,
              const VectorX<symbolic::Polynomial>& t_minus_t_lower,
              const VectorX<symbolic::Polynomial>& t_upper_minus_t,
              const Eigen::MatrixXd& P, const Eigen::VectorXd& q,
              const VerificationOption& option) {
            VectorX<symbolic::Variable> margin;
            auto prog = self->ConstructPolytopeProgram(alternation_tuples, C, d,
                d_minus_Ct, lagrangian_gram_var_vals, verified_gram_vars,
                separating_plane_vars, t_minus_t_lower, t_upper_minus_t, P, q,
                option, &margin);
            return std::make_tuple(std::move(prog), margin);
          },
          py::arg("alternation_tuples"), py::arg("C"), py::arg("d"),
          py::arg("d_minus_Ct"), py::arg("lagrangian_gram_var_vals"),
          py::arg("verified_gram_vars"), py::arg("separating_plane_vars"),
          py::arg("t_minus_t_lower"), py::arg("t_upper_minus_t"), py::arg("P"),
          py::arg("q"), py::arg("option"),
          doc.CspaceFreeRegion.ConstructPolytopeProgram.doc)
      .def(
          "CspacePolytopeBilinearAlternation",
          [](const CspaceFreeRegion* self,
              const Eigen::Ref<const Eigen::VectorXd>& q_star,
              const CspaceFreeRegion::FilteredCollisionPairs&
                  filtered_collision_pairs,
              const Eigen::Ref<const Eigen::MatrixXd>& C_init,
              const Eigen::Ref<const Eigen::VectorXd>& d_init,
              const CspaceFreeRegion::BilinearAlternationOption&
                  bilinear_alternation_option,
              const solvers::SolverOptions& solver_options) {
            Eigen::MatrixXd C_final;
            Eigen::VectorXd d_final;
            Eigen::MatrixXd P_final;
            Eigen::VectorXd q_final;
            self->CspacePolytopeBilinearAlternation(q_star,
                filtered_collision_pairs, C_init, d_init,
                bilinear_alternation_option, solver_options, &C_final, &d_final,
                &P_final, &q_final);
            return std::make_tuple(C_final, d_final, P_final, q_final);
          },
          py::arg("q_star"), py::arg("filtered_collision_pairs"),
          py::arg("C_init"), py::arg("d_init"),
          py::arg("bilinear_alternation_option"), py::arg("solver_options"),
          doc.CspaceFreeRegion.CspacePolytopeBilinearAlternation.doc)
      .def(
          "CspacePolytopeBinarySearch",
          [](const CspaceFreeRegion* self,
              const Eigen::Ref<const Eigen::VectorXd>& q_star,
              const CspaceFreeRegion::FilteredCollisionPairs&
                  filtered_collision_pairs,
              const Eigen::Ref<const Eigen::MatrixXd>& C,
              const Eigen::Ref<const Eigen::VectorXd>& d_init,
              const CspaceFreeRegion::BinarySearchOption& binary_search_option,
              const solvers::SolverOptions& solver_options) {
            Eigen::VectorXd d_final;
            self->CspacePolytopeBinarySearch(q_star, filtered_collision_pairs,
                C, d_init, binary_search_option, solver_options, &d_final);
            return d_final;
          },
          py::arg("q_star"), py::arg("filtered_collision_pairs"), py::arg("C"),
          py::arg("d_init"), py::arg("binary_search_option"),
          py::arg("solver_options"),
          doc.CspaceFreeRegion.CspacePolytopeBinarySearch.doc)
      .def("IsPostureInCollision", &CspaceFreeRegion::IsPostureInCollision,
          doc.CspaceFreeRegion.IsPostureInCollision.doc)
      .def("separating_planes", &CspaceFreeRegion::separating_planes,
          py_rvp::reference, doc.CspaceFreeRegion.separating_planes.doc);

  m.def("GetConvexPolytopes", &GetConvexPolytopes, py::arg("diagram"),
      py::arg("plant"), py::arg("scene_graph"), doc.GetConvexPolytopes.doc);

  m.def("AddInscribedEllipsoid", &AddInscribedEllipsoid, py::arg("prog"),
       py::arg("C"), py::arg("d"), py::arg("t_lower"), py::arg("t_upper"),
       py::arg("P"), py::arg("q"), py::arg("constrain_P_psd") = true,
       doc.AddInscribedEllipsoid.doc)
      .def(
          "AddInscribedEllipsoid",
          [](solvers::MathematicalProgram* prog,
              const Eigen::Ref<const Eigen::MatrixXd>& C,
              const Eigen::Ref<const Eigen::VectorXd>& d,
              const Eigen::Ref<const Eigen::VectorXd>& t_lower,
              const Eigen::Ref<const Eigen::VectorXd>& t_upper,
              bool constrain_P_psd) {
            const auto P =
                prog->NewSymmetricContinuousVariables(t_lower.rows(), "P");
            const auto q = prog->NewContinuousVariables(t_lower.rows(), "q");
            AddInscribedEllipsoid(
                prog, C, d, t_lower, t_upper, P, q, constrain_P_psd);
            return std::make_tuple(P, q);
          },
          py::arg("prog"), py::arg("C"), py::arg("d"), py::arg("t_lower"),
          py::arg("t_upper"), py::arg("constrain_P_psd") = true,
          doc.AddInscribedEllipsoid.doc);

  py::module::import("pydrake.solvers.mathematicalprogram");
}

}  // namespace pydrake
}  // namespace drake<|MERGE_RESOLUTION|>--- conflicted
+++ resolved
@@ -17,31 +17,7 @@
 namespace pydrake {
 
 template <typename T>
-<<<<<<< HEAD
-void DoPoseDeclaration(py::module m, T) {
-  using namespace drake::multibody;
-  py::tuple param = GetPyParam<T>();
-  using Class = RationalForwardKinematics::Pose<T>;
-  auto cls = DefineTemplateClassWithDefault<Class>(
-      m, "RationalForwardKinematicsPose", param);
-  //    py::class_<Class>(m, "Pose")
-  cls.def("translation", [](const Class& self) { return self.p_AB; })
-      .def("rotation", [](const Class& self) { return self.R_AB; })
-      //        .def_readwrite("p_AB",
-      //        &RationalForwardKinematics::Pose<T>::p_AB)
-      //        .def_readwrite("R_AB",
-      //        &RationalForwardKinematics::Pose<T>::R_AB)
-      .def_readwrite(
-          "frame_A_index", &RationalForwardKinematics::Pose<T>::frame_A_index)
-      .def("asRigidTransformExpr",
-          [](const Class& self) { return self.asRigidTransformExpression(); });
-
-  DefCopyAndDeepCopy(&cls);
-  //    AddValueInstantiation<Class>(m);
-  //    AddValueInstantiation<std::vector<Class>>(m);
-  //    AddValueInstantiation<RationalForwardKinematics::Pose>(m);
-}
-=======
+
 void DoPoseDeclaration(py::module m, T)    {
     using namespace drake::multibody;
     py::tuple param = GetPyParam<T>();
@@ -57,7 +33,6 @@
 
     DefCopyAndDeepCopy(&cls);
   }
->>>>>>> bd1b7d2f
 
 PYBIND11_MODULE(rational_forward_kinematics, m) {
   // NOLINTNEXTLINE(build/namespaces): Emulate placement in namespace.
