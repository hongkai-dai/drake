// NOLINTNEXTLINE(build/include): Its header file is included in symbolic.h.
#include <algorithm>
#include <map>
#include <numeric>
#include <sstream>
#include <stdexcept>
#include <utility>

#include "drake/common/symbolic.h"
#define DRAKE_COMMON_SYMBOLIC_DETAIL_HEADER
#include "drake/common/symbolic_expression_cell.h"
#undef DRAKE_COMMON_SYMBOLIC_DETAIL_HEADER

using std::accumulate;
using std::make_pair;
using std::map;
using std::ostream;
using std::ostringstream;
using std::pair;
using std::runtime_error;
using std::to_string;

namespace drake {
namespace symbolic {

namespace {
// Note that `.Expand()` is needed in the following kinds of cases:
//     e1 := (a + b)²
//     e2 := - (a² + 2ab + b²)
// Without expanding the terms, they would not report as EqualTo.
bool AreEqualAfterExpanding(const Expression& e1, const Expression& e2) {
  const Expression& e1_expanded = e1.is_expanded() ? e1 : e1.Expand();
  const Expression& e2_expanded = e2.is_expanded() ? e2 : e2.Expand();
  return e1_expanded.EqualTo(e2_expanded);
}

// Helper function to add coeff * m to a map (Monomial → Expression).
// Used to implement DecomposePolynomialVisitor::VisitAddition and
// Polynomial::Add.
void DoAddProduct(const Expression& coeff, const Monomial& m,
                  Polynomial::MapType* const map) {
  if (is_zero(coeff)) {
    return;
  }
  auto it = map->find(m);
  if (it != map->end()) {
    // m ∈ dom(map)
    Expression& existing_coeff = it->second;
<<<<<<< HEAD
    // Note that `.Expand()` is needed in the following line. For example,
    // consider the following case:
    //     c1 := (a + b)²
    //     c2 := - (a² + 2ab + b²)
    // Without expanding the terms, we have `is_zero(c1 + c2) = false` while
    // it's clear that c1 + c2 is a zero polynomial. Using `Expand()` help us
    // identify those cases.
    //if (is_zero(existing_coeff.Expand() + coeff.Expand())) {
    //  map->erase(it);
    //} else {
=======
    if (AreEqualAfterExpanding(-coeff, existing_coeff)) {
      map->erase(it);
    } else {
>>>>>>> 5e6ff1a4
      existing_coeff += coeff;
    //}
  } else {
    // m ∉ dom(map)
    map->emplace_hint(it, m, coeff);
  }
}
// Visitor class to implement `Polynomial(const Expression& e, const
// Variables& indeterminates)` constructor which decomposes an expression e
// w.r.t. indeterminates.
class DecomposePolynomialVisitor {
 public:
  Polynomial::MapType Decompose(const Expression& e,
                                const Variables& indeterminates) const {
    // Note that it calls `Expression::Expand()` here.
    return Visit(e.Expand(), indeterminates);
  }

 private:
  Polynomial::MapType Visit(const Expression& e,
                            const Variables& indeterminates) const {
    return VisitExpression<Polynomial::MapType>(this, e, indeterminates);
  }

  Polynomial::MapType VisitVariable(const Expression& e,
                                    const Variables& indeterminates) const {
    const Variable& var{get_variable(e)};
    if (indeterminates.include(var)) {
      // Monomial : var, coefficient : 1
      return Polynomial::MapType{{{Monomial{var}, 1}}};
    } else {
      // Monomial : 1, coefficient : var
      return Polynomial::MapType{{{Monomial{}, var}}};
    }
  }

  Polynomial::MapType VisitConstant(const Expression& e,
                                    const Variables&) const {
    const double v{get_constant_value(e)};
    if (v != 0) {
      return Polynomial::MapType{{{Monomial(), v}}};  // = v.
    }
    return Polynomial::MapType{};  // = 0.
  }

  Polynomial::MapType VisitAddition(const Expression& e,
                                    const Variables& indeterminates) const {
    // e = c₀ + ∑ᵢ (cᵢ * eᵢ)
    Polynomial::MapType new_map;
    const double c_0{get_constant_in_addition(e)};
    if (c_0 != 0) {
      new_map.emplace(Monomial{}, c_0);
    }
    for (const pair<const Expression, double>& p :
         get_expr_to_coeff_map_in_addition(e)) {
      const Expression& e_i{p.first};
      const double c_i{p.second};
      // e = c₀ + ∑ᵢ (cᵢ * eᵢ) = c₀ + ∑ᵢ (cᵢ * (∑ⱼ mⱼ * cⱼ))
      //                                   ~~~~~~~~~~~
      //                                  Monomial of eᵢ
      //                     = c₀ + ∑ᵢ ∑ⱼ ((cᵢ * cⱼ) * mⱼ)
      // Note that we have cᵢ ≠ 0 ∧ cⱼ ≠ 0 → (cᵢ * cⱼ) ≠ 0.
      const Polynomial::MapType map_i = Visit(e_i, indeterminates);
      for (const pair<const Monomial, Expression>& term : map_i) {
        const Monomial& m_j{term.first};
        const Expression& c_j{term.second};
        // Add (cᵢ * cⱼ) * mⱼ.
        DoAddProduct(c_i * c_j, m_j, &new_map);
      }
    }
    return new_map;
  }

  Polynomial::MapType VisitMultiplication(
      const Expression& e, const Variables& indeterminates) const {
    // e = c * ∏ᵢ pow(baseᵢ, exponentᵢ).
    const double c = get_constant_in_multiplication(e);
    Expression coeff{c};
    Monomial m{};
    for (const pair<const Expression, Expression>& p :
         get_base_to_exponent_map_in_multiplication(e)) {
      const Expression& base_i{p.first};
      const Expression& exponent_i{p.second};
      const pair<Monomial, Expression> result_i{
          VisitPow(base_i, exponent_i, indeterminates)};
      const Monomial& m_i{result_i.first};
      const Expression& coeff_i{result_i.second};
      m *= m_i;
      coeff *= coeff_i;
    }
    return Polynomial::MapType{{m, coeff}};
  }

  pair<Monomial, Expression> VisitPow(const Expression& base,
                                      const Expression& exponent,
                                      const Variables& indeterminates) const {
    if (intersect(base.GetVariables(), indeterminates).empty()) {
      // Case: vars(baseᵢ) ∩ indeterminates = ∅.
      if (!intersect(exponent.GetVariables(), indeterminates).empty()) {
        // An indeterminate should not be in an exponent for the whole
        // expression to be a polynomial. For example, aˣ is not a
        // polynomial. That is, vars(exponentᵢ) ∩ indeterminates = ∅ should
        // hold.
        ostringstream oss;
        oss << "Exponent " << exponent << " includes an indeterminates "
            << indeterminates << ".";
        throw runtime_error(oss.str());
      }
      return make_pair(Monomial{}, pow(base, exponent));
    } else {
      // Case: vars(baseᵢ) ∩ indeterminates ≠ ∅.
      // exponentᵢ should be a positive integer.
      if (!is_constant(exponent) ||
          !is_positive_integer(get_constant_value(exponent))) {
        ostringstream oss;
        oss << "Given the base " << base << ", the Exponent " << exponent
            << " should be a positive integer but it is not the case.";
        throw runtime_error(oss.str());
      }

      const int n{static_cast<int>(get_constant_value(exponent))};
      Expression coeff{1.0};
      Monomial m{};
      // `base` should be a product of indeterminates because `e` is a
      // pre-expanded term.
      if (!is_variable(base) && !is_multiplication(base)) {
        ostringstream oss;
        oss << "Base " << base << " is not a product of indeterminates, "
            << indeterminates;
        throw runtime_error(oss.str());
      }
      for (const Variable& var : base.GetVariables()) {
        if (indeterminates.include(var)) {
          m *= Monomial{var, n};
        } else {
          coeff *= pow(Expression{var}, exponent);
        }
      }
      return make_pair(m, coeff);
    }
  }

  Polynomial::MapType VisitPow(const Expression& e,
                               const Variables& indeterminates) const {
    const Expression& base{get_first_argument(e)};
    const Expression& exponent{get_second_argument(e)};
    const pair<Monomial, Expression> result{
        VisitPow(base, exponent, indeterminates)};
    return Polynomial::MapType{{{result.first, result.second}}};
  }

  Polynomial::MapType VisitDivision(const Expression& e,
                                    const Variables& indeterminates) const {
    // e = e₁ / e₂
    const Expression& e1{get_first_argument(e)};
    const Expression& e2{get_second_argument(e)};

    // We require that the denominator e₂ is free of indeterminates for e to be
    // a polynomial. This is because canceling a common factor is not a sound
    // simplification. For example, `(x² + x) / x` is not equivalent to `x + 1`
    // since the former is not defined at x = 0 while the latter is a total
    // function over R.

    // vars(e₂) ∩ indeterminates = ∅.
    if (!intersect(e2.GetVariables(), indeterminates).empty()) {
      ostringstream oss;
      oss << "In " << e1 << " / " << e2 << ", the denominator " << e2
          << " should be free of the indeterminates, " << indeterminates << ".";
      throw runtime_error(oss.str());
    }

    // Since e₁ is already expanded, we have:
    //
    //     e = e₁ / e₂
    //       = (∑ᵢ cᵢ * monomialᵢ) / e₂
    //       = (∑ᵢ (cᵢ/e₂) * monomialᵢ
    //
    // where monomialᵢ is a monomial of indeterminates and cᵢ/e₂ is an
    // expression free of indeterminates (which possibly includes decision
    // variables).
    Polynomial::MapType map{Visit(e1, indeterminates)};
    for (auto& item : map) {
      item.second /= e2;
    }
    return map;
  }

  // For a non-polynomial term, e, we return a map {1 ↦ e}. We require e to be
  // free of indeterminates. For example, `VisitNonPolynomialTerm(sin(a + b),
  // {x})` returns `{1 ↦ sin(a + b)}`. However, `VisitNonPolynomialTerm(sin(a +
  // x), {x})` throws an exception because `sin(a + x)` includes an
  // indeterminate `x`.
  Polynomial::MapType VisitNonPolynomialTerm(
      const Expression& e, const Variables& indeterminates) const {
    // vars(e) ∩ indeterminates = ∅.
    if (!intersect(e.GetVariables(), indeterminates).empty()) {
      ostringstream oss;
      oss << "The non-polynomial term " << e
          << " should be free of the indeterminates " << indeterminates << ".";
      throw runtime_error(oss.str());
    }
    return {{Monomial{}, e}};  // = {1 ↦ e}.
  }

  Polynomial::MapType VisitAbs(const Expression& e,
                               const Variables& indeterminates) const {
    return VisitNonPolynomialTerm(e, indeterminates);
  }
  Polynomial::MapType VisitLog(const Expression& e,
                               const Variables& indeterminates) const {
    return VisitNonPolynomialTerm(e, indeterminates);
  }
  Polynomial::MapType VisitExp(const Expression& e,
                               const Variables& indeterminates) const {
    return VisitNonPolynomialTerm(e, indeterminates);
  }
  Polynomial::MapType VisitSqrt(const Expression& e,
                                const Variables& indeterminates) const {
    return VisitNonPolynomialTerm(e, indeterminates);
  }
  Polynomial::MapType VisitSin(const Expression& e,
                               const Variables& indeterminates) const {
    return VisitNonPolynomialTerm(e, indeterminates);
  }
  Polynomial::MapType VisitCos(const Expression& e,
                               const Variables& indeterminates) const {
    return VisitNonPolynomialTerm(e, indeterminates);
  }
  Polynomial::MapType VisitTan(const Expression& e,
                               const Variables& indeterminates) const {
    return VisitNonPolynomialTerm(e, indeterminates);
  }
  Polynomial::MapType VisitAsin(const Expression& e,
                                const Variables& indeterminates) const {
    return VisitNonPolynomialTerm(e, indeterminates);
  }
  Polynomial::MapType VisitAcos(const Expression& e,
                                const Variables& indeterminates) const {
    return VisitNonPolynomialTerm(e, indeterminates);
  }
  Polynomial::MapType VisitAtan(const Expression& e,
                                const Variables& indeterminates) const {
    return VisitNonPolynomialTerm(e, indeterminates);
  }
  Polynomial::MapType VisitAtan2(const Expression& e,
                                 const Variables& indeterminates) const {
    return VisitNonPolynomialTerm(e, indeterminates);
  }
  Polynomial::MapType VisitSinh(const Expression& e,
                                const Variables& indeterminates) const {
    return VisitNonPolynomialTerm(e, indeterminates);
  }
  Polynomial::MapType VisitCosh(const Expression& e,
                                const Variables& indeterminates) const {
    return VisitNonPolynomialTerm(e, indeterminates);
  }
  Polynomial::MapType VisitTanh(const Expression& e,
                                const Variables& indeterminates) const {
    return VisitNonPolynomialTerm(e, indeterminates);
  }
  Polynomial::MapType VisitMin(const Expression& e,
                               const Variables& indeterminates) const {
    return VisitNonPolynomialTerm(e, indeterminates);
  }
  Polynomial::MapType VisitMax(const Expression& e,
                               const Variables& indeterminates) const {
    return VisitNonPolynomialTerm(e, indeterminates);
  }
  Polynomial::MapType VisitCeil(const Expression& e,
                                const Variables& indeterminates) const {
    return VisitNonPolynomialTerm(e, indeterminates);
  }
  Polynomial::MapType VisitFloor(const Expression& e,
                                 const Variables& indeterminates) const {
    return VisitNonPolynomialTerm(e, indeterminates);
  }
  Polynomial::MapType VisitIfThenElse(const Expression& e,
                                      const Variables& indeterminates) const {
    return VisitNonPolynomialTerm(e, indeterminates);
  }
  Polynomial::MapType VisitUninterpretedFunction(
      const Expression& e, const Variables& indeterminates) const {
    return VisitNonPolynomialTerm(e, indeterminates);
  }

  // Makes VisitExpression a friend of this class so that it can use private
  // methods.
  friend Polynomial::MapType
  drake::symbolic::VisitExpression<Polynomial::MapType>(
      const DecomposePolynomialVisitor*, const Expression&, const Variables&);
};

Variables GetIndeterminates(const Polynomial::MapType& m) {
  Variables vars;
  for (const pair<const Monomial, Expression>& p : m) {
    const Monomial& m_i{p.first};
    vars.insert(m_i.GetVariables());
  }
  return vars;
}

Variables GetDecisionVariables(const Polynomial::MapType& m) {
  Variables vars;
  for (const pair<const Monomial, Expression>& p : m) {
    const Expression& e_i{p.second};
    vars.insert(e_i.GetVariables());
  }
  return vars;
}

}  // namespace

Polynomial::Polynomial(MapType map)
    : monomial_to_coefficient_map_{move(map)},
      indeterminates_{GetIndeterminates(monomial_to_coefficient_map_)},
      decision_variables_{GetDecisionVariables(monomial_to_coefficient_map_)} {
  DRAKE_ASSERT_VOID(CheckInvariant());
};

Polynomial::Polynomial(const Monomial& m)
    : monomial_to_coefficient_map_{{m, 1}},
      indeterminates_{m.GetVariables()},
      decision_variables_{} {
  // No need to call CheckInvariant() because the following should hold.
  DRAKE_ASSERT(decision_variables().empty());
}

Polynomial::Polynomial(const Expression& e) : Polynomial{e, e.GetVariables()} {
  // No need to call CheckInvariant() because the following should hold.
  DRAKE_ASSERT(decision_variables().empty());
}

Polynomial::Polynomial(const Expression& e, Variables indeterminates)
    : monomial_to_coefficient_map_{DecomposePolynomialVisitor{}.Decompose(
          e, indeterminates)},
      indeterminates_{std::move(indeterminates)},
      decision_variables_{GetDecisionVariables(monomial_to_coefficient_map_)} {
  // No need to call CheckInvariant() because DecomposePolynomialVisitor is
  // supposed to make sure the invariant holds as a post-condition.
}

const Variables& Polynomial::indeterminates() const { return indeterminates_; }

void Polynomial::SetIndeterminates(const Variables& new_indeterminates) {
  if (new_indeterminates.IsSupersetOf(indeterminates_) &&
      intersect(decision_variables_, new_indeterminates).empty()) {
    indeterminates_ = new_indeterminates;
  } else {
    // TODO(soonho-tri): Optimize this part.
    *this = Polynomial{ToExpression(), new_indeterminates};
  }
}

const Variables& Polynomial::decision_variables() const {
  return decision_variables_;
}

int Polynomial::Degree(const Variable& v) const {
  int degree{0};
  for (const pair<const Monomial, Expression>& p :
       monomial_to_coefficient_map_) {
    const Monomial& m{p.first};
    degree = std::max(degree, m.degree(v));
  }
  return degree;
}

int Polynomial::TotalDegree() const {
  int degree{0};
  for (const pair<const Monomial, Expression>& p :
       monomial_to_coefficient_map_) {
    const Monomial& m{p.first};
    degree = std::max(degree, m.total_degree());
  }
  return degree;
}

const Polynomial::MapType& Polynomial::monomial_to_coefficient_map() const {
  return monomial_to_coefficient_map_;
}

Expression Polynomial::ToExpression() const {
  // Returns ∑ᵢ (cᵢ * mᵢ).
  return accumulate(
      monomial_to_coefficient_map_.begin(), monomial_to_coefficient_map_.end(),
      Expression{0.0},
      [](const Expression& init, const pair<const Monomial, Expression>& p) {
        const Monomial& m{p.first};
        const Expression& coeff{p.second};
        return init + (coeff * m.ToExpression());
      });
}

namespace {
// Differentiates a monomial `m` with respect to a variable `x`. This is a
// helper function to implement Polynomial::Differentiate() method. It returns a
// pair `(n, m₁ * xⁿ⁻¹ * m₂)` where `d/dx (m₁ * xⁿ * m₂) = n * m₁ * xⁿ⁻¹ * m₂`
// holds. For example, d/dx x²y = 2xy and `DifferentiateMonomial(x²y, x)`
// returns `(2, xy)`.
pair<int, Monomial> DifferentiateMonomial(const Monomial& m,
                                          const Variable& x) {
  if (m.get_powers().count(x) == 0) {
    // x does not appear in m. Returns (0, 1).
    return make_pair(0, Monomial{});
  }
  map<Variable, int> powers{m.get_powers()};
  auto it = powers.find(x);
  DRAKE_ASSERT(it != powers.end() && it->second >= 1);
  const int n{it->second--};
  if (it->second == 0) {
    powers.erase(it);
  }
  return make_pair(n, Monomial{powers});
}
}  // namespace

Polynomial Polynomial::Differentiate(const Variable& x) const {
  if (indeterminates().include(x)) {
    // Case: x is an indeterminate.
    // d/dx ∑ᵢ (cᵢ * mᵢ) = ∑ᵢ d/dx (cᵢ * mᵢ)
    //                   = ∑ᵢ (cᵢ * d/dx mᵢ)
    Polynomial::MapType map;
    for (const pair<const Monomial, Expression>& term :
         monomial_to_coefficient_map_) {
      const Monomial& m{term.first};
      const Expression& coeff{term.second};
      const pair<int, Monomial> m_prime{
          DifferentiateMonomial(m, x)};  // = d/dx m.
      DoAddProduct(coeff * m_prime.first, m_prime.second,
                   &map);  // Add cᵢ * d/dx m.
    }
    return Polynomial{map};
  } else if (decision_variables().include(x)) {
    // Case: x is a decision variable.
    // d/dx ∑ᵢ (cᵢ * mᵢ) = ∑ᵢ d/dx (cᵢ * mᵢ)
    //                   = ∑ᵢ ((d/dx cᵢ) * mᵢ)
    Polynomial::MapType map;
    for (const pair<const Monomial, Expression>& term :
         monomial_to_coefficient_map_) {
      const Monomial& m{term.first};
      const Expression& coeff{term.second};
      DoAddProduct(coeff.Differentiate(x), m, &map);  // Add (d/dx cᵢ) * m.
    }
    return Polynomial{map};
  } else {
    // The variable `x` does not appear in this polynomial.
    return Polynomial{};  // Zero polynomial.
  }
}

Polynomial Polynomial::Integrate(const Variable& x) const {
  if (decision_variables().include(x)) {
    ostringstream oss;
    oss << x << " is a decision variable of polynomial " << *this
        << ".  Integration with respect to decision variables is not "
        << "supported yet.";
    throw runtime_error(oss.str());
  }

  // Case: x is an indeterminate (or does not appear).
  // ∫ ∑ᵢ (cᵢ * mᵢ) dx = ∑ᵢ (cᵢ * ∫ mᵢ dx)
  Polynomial::MapType map;
  for (const pair<const Monomial, Expression>& term :
        monomial_to_coefficient_map_) {
    const Monomial& m{term.first};
    const Expression& coeff{term.second};
    int n = 0;
    auto new_powers = m.get_powers();
    auto it = new_powers.find(x);
    if (it != new_powers.end()) {
      n = it->second++;
    } else {
      new_powers.emplace_hint(it, x, 1);
    }
    DoAddProduct((coeff / (n + 1)).Expand(), Monomial(new_powers), &map);
  }
  return Polynomial{map};
}

Polynomial Polynomial::Integrate(const Variable& x, double a, double b) const {
  // Note: This is still correct if a > b.
  const auto p = this->Integrate(x);
  return p.EvaluatePartial(x, b) - p.EvaluatePartial(x, a);
}

double Polynomial::Evaluate(const Environment& env) const {
  return accumulate(
      monomial_to_coefficient_map_.begin(), monomial_to_coefficient_map_.end(),
      0.0,
      [&env](const double v, const pair<const Monomial, Expression>& item) {
        const Monomial& monomial{item.first};
        const Expression& coeff{item.second};
        return v + monomial.Evaluate(env) * coeff.Evaluate(env);
      });
}

Polynomial Polynomial::EvaluatePartial(const Environment& env) const {
  MapType new_map;  // Will use this to construct the return value.
  for (const auto& product_i : monomial_to_coefficient_map_) {
    const Expression& coeff_i{product_i.second};
    const Expression coeff_i_partial_evaluated{coeff_i.EvaluatePartial(env)};
    const Monomial& monomial_i{product_i.first};
    const pair<double, Monomial> partial_eval_result{
        monomial_i.EvaluatePartial(env)};
    const double coeff_from_subst{partial_eval_result.first};
    const Monomial& monomial_from_subst{partial_eval_result.second};
    const Expression new_coeff_i{coeff_i_partial_evaluated * coeff_from_subst};

    auto it = new_map.find(monomial_from_subst);
    if (it == new_map.end()) {
      new_map.emplace_hint(it, monomial_from_subst, new_coeff_i);
    } else {
      it->second += new_coeff_i;
    }
  }
  return Polynomial{new_map};
}

Polynomial Polynomial::EvaluatePartial(const Variable& var,
                                       const double c) const {
  return EvaluatePartial({{{var, c}}});
}

Polynomial& Polynomial::operator+=(const Polynomial& p) {
  for (const pair<const Monomial, Expression>& item :
       p.monomial_to_coefficient_map_) {
    const Monomial& m{item.first};
    const Expression& coeff{item.second};
    DoAddProduct(coeff, m, &monomial_to_coefficient_map_);
  }
  indeterminates_ += p.indeterminates();
  decision_variables_ += p.decision_variables();
  DRAKE_ASSERT_VOID(CheckInvariant());
  return *this;
}

Polynomial& Polynomial::operator+=(const Monomial& m) {
  // No need to call CheckInvariant() since it's called inside of Add.
  return AddProduct(1.0, m);
}

Polynomial& Polynomial::operator+=(const double c) {
  // No need to call CheckInvariant() since it's called inside of Add.
  return AddProduct(c, Monomial{});
}

Polynomial& Polynomial::operator+=(const Variable& v) {
  if (indeterminates().include(v)) {
    return AddProduct(1.0, Monomial{v});
  } else {
    return AddProduct(v, Monomial{});
  }
}

Polynomial& Polynomial::operator-=(const Polynomial& p) {
  // No need to call CheckInvariant() since it's called inside of operator+=.
  return *this += -p;
}

Polynomial& Polynomial::operator-=(const Monomial& m) {
  // No need to call CheckInvariant() since it's called inside of Add.
  return AddProduct(-1.0, m);
}

Polynomial& Polynomial::operator-=(const double c) {
  // No need to call CheckInvariant() since it's called inside of Add.
  return AddProduct(-c, Monomial{});
}

Polynomial& Polynomial::operator-=(const Variable& v) {
  if (indeterminates().include(v)) {
    return AddProduct(-1.0, Monomial{v});
  } else {
    return AddProduct(-v, Monomial{});
  }
}

Polynomial& Polynomial::operator*=(const Polynomial& p) {
  // (c₁₁ * m₁₁ + ... + c₁ₙ * m₁ₙ) * (c₂₁ * m₂₁ + ... + c₂ₘ * m₂ₘ)
  // = (c₁₁ * m₁₁ + ... + c₁ₙ * m₁ₙ) * c₂₁ * m₂₁ + ... +
  //   (c₁₁ * m₁₁ + ... + c₁ₙ * m₁ₙ) * c₂ₘ * m₂ₘ
  MapType new_map{};
  for (const auto& p1 : monomial_to_coefficient_map_) {
    for (const auto& p2 : p.monomial_to_coefficient_map()) {
      const Monomial new_monomial{p1.first * p2.first};
      const Expression new_coeff{p1.second * p2.second};
      DoAddProduct(new_coeff, new_monomial, &new_map);
    }
  }
  monomial_to_coefficient_map_ = std::move(new_map);
  indeterminates_ += p.indeterminates();
  decision_variables_ += p.decision_variables();
  DRAKE_ASSERT_VOID(CheckInvariant());
  return *this;
}

Polynomial& Polynomial::operator*=(const Monomial& m) {
  MapType new_map;
  for (const pair<const Monomial, Expression>& p :
       monomial_to_coefficient_map_) {
    const Monomial& m_i{p.first};
    const Expression& coeff_i{p.second};
    new_map.emplace(m * m_i, coeff_i);
  }
  monomial_to_coefficient_map_ = std::move(new_map);
  indeterminates_ += m.GetVariables();
  DRAKE_ASSERT_VOID(CheckInvariant());
  return *this;
}

Polynomial& Polynomial::operator*=(const double c) {
  for (pair<const Monomial, Expression>& p : monomial_to_coefficient_map_) {
    Expression& coeff = p.second;
    coeff *= c;
  }  // No need to call CheckInvariant() since `c` doesn't include a variable.
  return *this;
}

Polynomial& Polynomial::operator*=(const Variable& v) {
  if (indeterminates().include(v)) {
    return *this *= Monomial{v};
  } else {
    for (auto& p : monomial_to_coefficient_map_) {
      Expression& coeff = p.second;
      coeff *= v;
    }
    return *this;
  }
}

namespace {
bool PolynomialEqual(const Polynomial& p1, const Polynomial& p2,
                     bool do_expansion) {
  // We do not use unordered_map<Monomial, Expression>::operator== as it uses
  // Expression::operator== (which returns a symbolic formula) instead of
  // Expression::EqualTo(which returns a bool), when the coefficient is a
  // symbolic expression.
  const Polynomial::MapType& map1{p1.monomial_to_coefficient_map()};
  const Polynomial::MapType& map2{p2.monomial_to_coefficient_map()};
  if (map1.size() != map2.size()) {
    return false;
  }
  for (const auto& pair1 : map1) {
    const Monomial& m{pair1.first};
    const Expression& e1{pair1.second};
    const auto it = map2.find(m);
    if (it == map2.end()) {
      // m is not in map2, so map1 and map2 are not the same.
      return false;
    }
    const Expression& e2{it->second};
    if (do_expansion) {
      if (!e1.Expand().EqualTo(e2.Expand())) {
        return false;
      }
    } else {
      if (!e1.EqualTo(e2)) {
        return false;
      }
    }
  }
  return true;
}
}  // namespace

bool Polynomial::EqualTo(const Polynomial& p) const {
  return PolynomialEqual(*this, p, false);
}

bool Polynomial::EqualToAfterExpansion(const Polynomial& p) const {
  return PolynomialEqual(*this, p, true);
}

bool Polynomial::CoefficientsAlmostEqual(const Polynomial& p,
                                         double tolerance) const {
  return PolynomialEqual(
      (*this - p).RemoveTermsWithSmallCoefficients(tolerance),
      Polynomial(0), true);
}

Formula Polynomial::operator==(const Polynomial& p) const {
  // 1) Let diff = p - (this polynomial).
  // 2) Extract the condition where diff is zero.
  //    That is, all coefficients should be zero.
  const Polynomial diff{p - *this};
  Formula ret{Formula::True()};
  for (const pair<const Monomial, Expression>& item :
       diff.monomial_to_coefficient_map_) {
    const Expression& coeff{item.second};
    ret = ret && (coeff == 0.0);
  }
  return ret;
}

Formula Polynomial::operator!=(const Polynomial& p) const {
  return !(*this == p);
}

Polynomial& Polynomial::AddProduct(const Expression& coeff, const Monomial& m) {
  DoAddProduct(coeff, m, &monomial_to_coefficient_map_);
  indeterminates_ += m.GetVariables();
  decision_variables_ += coeff.GetVariables();
  DRAKE_ASSERT_VOID(CheckInvariant());
  return *this;
}

Polynomial Polynomial::RemoveTermsWithSmallCoefficients(
    double coefficient_tol) const {
  DRAKE_DEMAND(coefficient_tol > 0);
  MapType cleaned_polynomial{};
  for (const auto& term : monomial_to_coefficient_map_) {
    if (is_constant(term.second) &&
        std::abs(get_constant_value(term.second)) <= coefficient_tol) {
      // The coefficients are small.
      continue;
    } else {
      cleaned_polynomial.emplace_hint(cleaned_polynomial.end(), term.first,
                                      term.second);
    }
  }
  return Polynomial(cleaned_polynomial);
}

namespace {
bool IsEvenOrOdd(const Polynomial& p, bool check_even) {
  for (const auto& [monomial, coeff] : p.monomial_to_coefficient_map()) {
    // If we check p is even/odd, then we only need to check monomials with
    // odd/even-degrees have coefficient = 0
    if (monomial.total_degree() % 2 == static_cast<int>(check_even)) {
      const symbolic::Expression& coeff_expanded =
          coeff.is_expanded() ? coeff : coeff.Expand();
      if (!(is_constant(coeff_expanded) &&
            get_constant_value(coeff_expanded) == 0)) {
        return false;
      }
    }
  }
  return true;
}
}  // namespace

bool Polynomial::IsEven() const {
  return IsEvenOrOdd(*this, true /* check_even=true */);
}

bool Polynomial::IsOdd() const {
  return IsEvenOrOdd(*this, false /* check_even=false*/);
}

void Polynomial::CheckInvariant() const {
  // TODO(hongkai.dai and soonho.kong): improves the computation time of
  // CheckInvariant(). See github issue
  // https://github.com/RobotLocomotion/drake/issues/10229
  Variables vars{intersect(decision_variables(), indeterminates())};
  if (!vars.empty()) {
    ostringstream oss;
    oss << "Polynomial " << *this
        << " does not satisfy the invariant because the following variable(s) "
           "are used as decision variables and indeterminates at the same "
           "time:\n"
        << vars << ".";
    throw runtime_error(oss.str());
  }
}

Polynomial operator-(const Polynomial& p) { return -1 * p; }
Polynomial operator+(Polynomial p1, const Polynomial& p2) { return p1 += p2; }
Polynomial operator+(Polynomial p, const Monomial& m) { return p += m; }
Polynomial operator+(const Monomial& m, Polynomial p) { return p += m; }
Polynomial operator+(const Monomial& m1, const Monomial& m2) {
  return Polynomial(m1) + m2;
}
Polynomial operator+(Polynomial p, const double c) { return p += c; }
Polynomial operator+(const double c, Polynomial p) { return p += c; }
Polynomial operator+(const Monomial& m, const double c) {
  return Polynomial(m) + c;
}
Polynomial operator+(const double c, const Monomial& m) {
  return c + Polynomial(m);
}
Polynomial operator+(Polynomial p, const Variable& v) { return p += v; }
Polynomial operator+(const Variable& v, Polynomial p) { return p += v; }

Polynomial operator-(Polynomial p1, const Polynomial& p2) { return p1 -= p2; }
Polynomial operator-(Polynomial p, const Monomial& m) { return p -= m; }
Polynomial operator-(const Monomial& m, Polynomial p) {
  return p = -1 * p + m;  // p' = m - p = -1 * p + m.
}
Polynomial operator-(const Monomial& m1, const Monomial& m2) {
  return Polynomial(m1) - m2;
}
Polynomial operator-(Polynomial p, const double c) { return p -= c; }
Polynomial operator-(const double c, Polynomial p) { return p = -p + c; }
Polynomial operator-(const Monomial& m, const double c) {
  return Polynomial(m) - c;
}
Polynomial operator-(const double c, const Monomial& m) {
  return c - Polynomial(m);
}
Polynomial operator-(Polynomial p, const Variable& v) { return p -= v; }
Polynomial operator-(const Variable& v, const Polynomial& p) {
  return Polynomial(v, p.indeterminates()) - p;
}

Polynomial operator*(Polynomial p1, const Polynomial& p2) { return p1 *= p2; }
Polynomial operator*(Polynomial p, const Monomial& m) { return p *= m; }
Polynomial operator*(const Monomial& m, Polynomial p) { return p *= m; }
Polynomial operator*(const double c, Polynomial p) { return p *= c; }
Polynomial operator*(Polynomial p, const double c) { return p *= c; }
Polynomial operator*(const Monomial& m, double c) { return Polynomial(m) * c; }
Polynomial operator*(double c, const Monomial& m) { return c * Polynomial(m); }
Polynomial operator*(Polynomial p, const Variable& v) { return p *= v; }
Polynomial operator*(const Variable& v, Polynomial p) { return p *= v; }

Polynomial operator/(Polynomial p, const double v) {
  for (auto& item : p.monomial_to_coefficient_map_) {
    item.second /= v;
  }
  return p;
}

Polynomial pow(const Polynomial& p, int n) {
  // TODO(soonho-tri): Optimize this by not relying on ToExpression() method.
  return Polynomial{pow(p.ToExpression(), n), p.indeterminates()};
}

MatrixX<Polynomial> Jacobian(const Eigen::Ref<const VectorX<Polynomial>>& f,
                             const Eigen::Ref<const VectorX<Variable>>& vars) {
  DRAKE_DEMAND(vars.size() != 0);
  const auto n{f.size()};
  const auto m{vars.size()};
  MatrixX<Polynomial> J(n, m);
  for (int i = 0; i < n; ++i) {
    for (int j = 0; j < m; ++j) {
      J(i, j) = f[i].Differentiate(vars[j]);
    }
  }
  return J;
}

ostream& operator<<(ostream& os, const Polynomial& p) {
  const Polynomial::MapType& map{p.monomial_to_coefficient_map()};
  if (map.empty()) {
    return os << 0;
  }
  auto it = map.begin();
  os << it->second << "*" << it->first;
  for (++it; it != map.end(); ++it) {
    os << " + " << it->second << "*" << it->first;
  }
  return os;
}
}  // namespace symbolic
}  // namespace drake<|MERGE_RESOLUTION|>--- conflicted
+++ resolved
@@ -46,24 +46,11 @@
   if (it != map->end()) {
     // m ∈ dom(map)
     Expression& existing_coeff = it->second;
-<<<<<<< HEAD
-    // Note that `.Expand()` is needed in the following line. For example,
-    // consider the following case:
-    //     c1 := (a + b)²
-    //     c2 := - (a² + 2ab + b²)
-    // Without expanding the terms, we have `is_zero(c1 + c2) = false` while
-    // it's clear that c1 + c2 is a zero polynomial. Using `Expand()` help us
-    // identify those cases.
-    //if (is_zero(existing_coeff.Expand() + coeff.Expand())) {
-    //  map->erase(it);
-    //} else {
-=======
     if (AreEqualAfterExpanding(-coeff, existing_coeff)) {
       map->erase(it);
     } else {
->>>>>>> 5e6ff1a4
       existing_coeff += coeff;
-    //}
+    }
   } else {
     // m ∉ dom(map)
     map->emplace_hint(it, m, coeff);
