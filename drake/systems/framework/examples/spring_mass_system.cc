--- conflicted
+++ resolved
@@ -1,10 +1,6 @@
 #include "drake/systems/framework/examples/spring_mass_system.h"
 
-<<<<<<< HEAD
-#include "drake/systems/framework/basic_state_vector.h"
-=======
 #include "drake/systems/framework/basic_vector.h"
->>>>>>> 29400962
 
 namespace drake {
 namespace systems {
@@ -87,37 +83,10 @@
   return power_nc;
 }
 
-<<<<<<< HEAD
-=======
-// Reserve a context with no input, and a SpringMassStateVector state.
-std::unique_ptr<Context<double>>
-SpringMassSystem::CreateDefaultContext() const {
-  std::unique_ptr<LeafContext<double>> context(new LeafContext<double>);
-  std::unique_ptr<SpringMassStateVector> state(new SpringMassStateVector(0, 0));
-  context->get_mutable_state()->continuous_state.reset(
-      new ContinuousState<double>(std::move(state), 1 /* size of q */,
-                                  1 /* size of v */, 1 /* size of z */));
-  context->SetNumInputPorts(this->get_num_input_ports());
-  return std::unique_ptr<Context<double>>(context.release());
-}
-
-std::unique_ptr<SystemOutput<double>> SpringMassSystem::AllocateOutput(
-    const Context<double>& context) const {
-  std::unique_ptr<LeafSystemOutput<double>> output(
-      new LeafSystemOutput<double>);
-  {
-    std::unique_ptr<BasicVector<double>> data(new SpringMassStateVector());
-    std::unique_ptr<OutputPort> port(new OutputPort(std::move(data)));
-    output->get_mutable_ports()->push_back(std::move(port));
-  }
-  return std::unique_ptr<SystemOutput<double>>(output.release());
-}
-
->>>>>>> 29400962
 std::unique_ptr<ContinuousState<double>>
 SpringMassSystem::AllocateContinuousState() const {
   return std::make_unique<ContinuousState<double>>(
-      std::make_unique<BasicStateVector<double>>(3), 1, 1, 1);
+      std::make_unique<BasicVector<double>>(3), 1, 1, 1);
 }
 
 // Assign the state to the output.
