
#include <iostream>
#include <Eigen/Dense>
#include "RigidBodyManipulator.h"

using namespace std;

int main(int argc, char* argv[])
{
  if (argc < 2) {
    cerr << "Usage: urdfManipulatorDynamicsTest urdf_filename" << endl;
    exit(-1);
  }
  auto model = std::unique_ptr<RigidBodyManipulator>(new RigidBodyManipulator(argv[1]));
  if (!model) {
    cerr << "ERROR: Failed to load model from " << argv[1] << endl;
    return -1;
  }
  cout << "=======" << endl;

  // the order of the bodies may be different in matlab, so print it out once here
  cout << model->bodies.size() << endl;
  for (int i = 0; i < model->bodies.size(); i++) {
    cout << model->bodies[i]->linkname << endl;
  }

  Eigen::VectorXd q = Eigen::VectorXd::Zero(model->num_positions);
  Eigen::VectorXd v = Eigen::VectorXd::Zero(model->num_velocities);
  int i;

  if (argc >= 2 + model->num_positions) {
    for (i = 0; i < model->num_positions; i++)
      sscanf(argv[2 + i], "%lf", &q(i));
  }

  if (argc >= 2 + model->num_positions + model->num_velocities) {
    for (i = 0; i < model->num_velocities; i++)
      sscanf(argv[2 + model->num_positions + i], "%lf", &v(i));
  }

  KinematicsCache<double> cache = model->doKinematics(q, v, 1);

  auto H = model->massMatrix(cache);
  cout << H.value() << endl;

<<<<<<< HEAD
  unordered_map<RigidBody const *, GradientVar<double, TWIST_SIZE, 1> > f_ext;
=======
  eigen_aligned_unordered_map<RigidBody const *, GradientVar<double, TWIST_SIZE, 1> > f_ext;
>>>>>>> 2e5b3fb8
  auto C = model->dynamicsBiasTerm(cache, f_ext);
  cout << C.value() << endl;

  cout << model->B << endl;

  if (model->loops.size()>0) {
    auto phi = model->positionConstraints(cache, 1);
    cout << phi.value() << endl;
    cout << phi.gradient().value() << endl;
  }

  return 0;
}<|MERGE_RESOLUTION|>--- conflicted
+++ resolved
@@ -43,11 +43,7 @@
   auto H = model->massMatrix(cache);
   cout << H.value() << endl;
 
-<<<<<<< HEAD
-  unordered_map<RigidBody const *, GradientVar<double, TWIST_SIZE, 1> > f_ext;
-=======
   eigen_aligned_unordered_map<RigidBody const *, GradientVar<double, TWIST_SIZE, 1> > f_ext;
->>>>>>> 2e5b3fb8
   auto C = model->dynamicsBiasTerm(cache, f_ext);
   cout << C.value() << endl;
 
