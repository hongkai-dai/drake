--- conflicted
+++ resolved
@@ -4,19 +4,13 @@
 #include <optional>
 #include <vector>
 
-#include "drake/common/symbolic/expression.h"
 #include "drake/geometry/optimization/convex_set.h"
 #include "drake/geometry/optimization/hpolyhedron.h"
 #include "drake/multibody/plant/multibody_plant.h"
-#include "drake/multibody/rational/rational_forward_kinematics.h"
 
 namespace drake {
 namespace geometry {
 namespace optimization {
-
-using multibody::MultibodyPlant;
-using symbolic::Expression;
-using systems::Context;
 
 /** Configuration options for the IRIS algorithm.
 
@@ -98,121 +92,6 @@
   counter-examples for the additional constraints using in
   IrisInConfigurationSpace. Use this option to set the initial seed. */
   int random_seed{1234};
-};
-
-/** Configuration options for the IRIS algorithm running in rational
-configuration space.
-
-@ingroup geometry_optimization
-*/
-struct IrisOptionsRationalSpace : public IrisOptions {
-  IrisOptionsRationalSpace() = default;
-
-  // TODO(Alex.Amice) support turning this option on.
-  /** For IRIS in rational configuration space, we can certify that the regions
-   * are truly collision free using SOS programming and the methods in
-   * multibody/rational_forward_kinematics. Turning this option on
-   * certifies the regions everytime a set of hyperplanes is added */
-  bool certify_region_with_sos_during_generation = false;
-
-  // TODO(Alex.Amice) support turning this option on.
-  /** For IRIS in rational configuration space, we can certify that the regions
-   * are truly collision free using SOS programming and the methods in
-   * multibody/rational_forward_kinematics. Turning this option on
-   * certifies the regions at the end of the loop */
-  bool certify_region_with_sos_after_generation = false;
-
-  /** For IRIS in rational configuration space we need a point around which to
-   * perform the stereographic projection
-   * */
-  std::optional<Eigen::VectorXd> q_star;
-};
-
-// Takes q, p_AA, and p_BB and enforces that p_WA == p_WB.
-class SamePointConstraint : public solvers::Constraint {
- public:
-  DRAKE_NO_COPY_NO_MOVE_NO_ASSIGN(SamePointConstraint)
-
-  SamePointConstraint(const MultibodyPlant<double>* plant,
-                      const Context<double>& context)
-      : solvers::Constraint(3, plant->num_positions() + 6,
-                            Eigen::Vector3d::Zero(), Eigen::Vector3d::Zero()),
-        plant_(plant),
-        context_(plant->CreateDefaultContext()) {
-    DRAKE_DEMAND(plant_ != nullptr);
-    context_->SetTimeStateAndParametersFrom(context);
-  }
-
-  ~SamePointConstraint() override {}
-
-  void set_frameA(const multibody::Frame<double>* frame) { frameA_ = frame; }
-
-  void set_frameB(const multibody::Frame<double>* frame) { frameB_ = frame; }
-
-  void EnableSymbolic() {
-    if (symbolic_plant_ != nullptr) {
-      return;
-    }
-    symbolic_plant_ = systems::System<double>::ToSymbolic(*plant_);
-    symbolic_context_ = symbolic_plant_->CreateDefaultContext();
-    symbolic_context_->SetTimeStateAndParametersFrom(*context_);
-  }
-
- private:
-  void DoEval(const Eigen::Ref<const Eigen::VectorXd>& x,
-              Eigen::VectorXd* y) const override;
-
-  // p_WA = X_WA(q)*p_AA
-  // dp_WA = Jq_v_WA*dq + X_WA(q)*dp_AA
-  void DoEval(const Eigen::Ref<const AutoDiffVecXd>& x,
-              AutoDiffVecXd* y) const override;
-
-  void DoEval(const Eigen::Ref<const VectorX<symbolic::Variable>>& x,
-              VectorX<symbolic::Expression>* y) const override;
-
- protected:
-  const MultibodyPlant<double>* const plant_;
-  const multibody::Frame<double>* frameA_{nullptr};
-  const multibody::Frame<double>* frameB_{nullptr};
-  std::unique_ptr<Context<double>> context_;
-
-  std::unique_ptr<MultibodyPlant<symbolic::Expression>> symbolic_plant_{
-      nullptr};
-  std::unique_ptr<Context<symbolic::Expression>> symbolic_context_{nullptr};
-};
-
-// takes s, p_AA, and p_BB and enforces that p_WA == p_WB
-class SamePointConstraintRational : public SamePointConstraint {
- public:
-  DRAKE_NO_COPY_NO_MOVE_NO_ASSIGN(SamePointConstraintRational)
-  // @param rational_forward_kinematics_ptr points to a
-  // RationalForwardKinematics object which contains a reference to the plant
-  // for which we will run Iris
-  // @param q_star, the point about which any stereographic projections in our
-  // plant are taken
-  SamePointConstraintRational(const multibody::RationalForwardKinematics*
-                                  rational_forward_kinematics_ptr,
-                              const Eigen::Ref<const Eigen::VectorXd>& q_star,
-                              const Context<double>& context)
-      : SamePointConstraint(&rational_forward_kinematics_ptr->plant(), context),
-        rational_forward_kinematics_ptr_(rational_forward_kinematics_ptr),
-        q_star_(q_star) {}
-
-  ~SamePointConstraintRational() override {}
-
- private:
-  void DoEval(const Eigen::Ref<const Eigen::VectorXd>& x,
-              Eigen::VectorXd* y) const override;
-
-  void DoEval(const Eigen::Ref<const AutoDiffVecXd>& x,
-              AutoDiffVecXd* y) const override;
-
-  void DoEval(const Eigen::Ref<const VectorX<symbolic::Variable>>& x,
-              VectorX<symbolic::Expression>* y) const override;
-
- protected:
-  const multibody::RationalForwardKinematics* rational_forward_kinematics_ptr_;
-  const Eigen::VectorXd q_star_;
 };
 
 /** The IRIS (Iterative Region Inflation by Semidefinite programming) algorithm,
@@ -294,13 +173,6 @@
     const systems::Context<double>& context,
     const IrisOptions& options = IrisOptions());
 
-<<<<<<< HEAD
-/** A variation of the Iris (Iterative Region Inflation by Semidefinite
-programming) algorithm which finds collision-free regions in the *rational
-parametrization of the configuration space* of @p plant. @see Iris for details
-on the original algorithm. This is a reimplementation of
-IrisInConfigurationSpace for the rational reparametrization
-=======
 /** A variation of the IrisInConfigurationSpace (Iterative Region Inflation by
 Semidefinite programming) algorithm which finds collision-free regions in the
 *rational parametrization of the configuration space* of @p plant.  @see
@@ -310,20 +182,11 @@
 are *largely* collision-free, but may contain some collisions. If rigorous
 certificates of non-collision are desired, these regions can be certified as
 collision free using the C-IRIS algorithm implemented in cspace_free_polytope.h
->>>>>>> dcdaa67a
 
 @param plant describes the kinematics of configuration space.  It must be
 connected to a SceneGraph in a systems::Diagram.
 @param context is a context of the @p plant. The context must have the positions
 of the plant set to the initial IRIS seed configuration.
-<<<<<<< HEAD
-@param options provides additional configuration options.  In particular,
-`options.certify_region_during_generation` vs
-`options.certify_region_after_generation' can have an impact on computation time
-@param starting_hpolyhedron is an optional argument to constrain the initial
-Iris search. This defaults to the joint limits of the plants, but if there is a
-reason to constrain it further this option is provided.
-=======
 @param q_star the point in the configuration space around which the rational
 parametrization is take. @see RationalForwardKinematics for more details.
 @param options provides additional configuration options.  In particular,
@@ -331,36 +194,13 @@
 the IRIS regions are collision free but can also significantly increase the
 run-time of the algorithm. The same goes for
 `options.num_additional_constraints_infeasible_samples`.
->>>>>>> dcdaa67a
 @ingroup geometry_optimization
 */
 HPolyhedron IrisInRationalConfigurationSpace(
     const multibody::MultibodyPlant<double>& plant,
     const systems::Context<double>& context,
-<<<<<<< HEAD
-    const IrisOptionsRationalSpace& options = IrisOptionsRationalSpace(),
-    const std::optional<HPolyhedron>& starting_hpolyhedron = std::nullopt);
-
-/**
- * Internal method for actually running Iris. We assume that the HPolyhedron in
- * *P_ptr has been set to a finite bounding box defining the joint limits of the
- * plant.
- * @param P_ptr must have its ambient dimension be the same size as the number
- * of joints in the plant.
- * @param E_ptr must have its ambient dimension be the same size as the nubmer
- * of joints in the plant.
- * @return
- */
-void _DoIris_(const multibody::MultibodyPlant<double>& plant,
-              const systems::Context<double>& context,
-              const IrisOptions& options,
-              const Eigen::Ref<const Eigen::VectorXd>& sample,
-              const std::shared_ptr<SamePointConstraint>& same_point_constraint,
-              HPolyhedron* P_ptr, Hyperellipsoid* E_ptr);
-=======
     const Eigen::Ref<const Eigen::VectorXd>& q_star,
     const IrisOptions& options = IrisOptions());
->>>>>>> dcdaa67a
 
 }  // namespace optimization
 }  // namespace geometry
