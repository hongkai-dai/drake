--- conflicted
+++ resolved
@@ -379,10 +379,6 @@
               return env;
             };
 
-<<<<<<< HEAD
-        // clang-format on
-=======
->>>>>>> 704ccd12
         for (int r = 0; r < test_points.rows(); ++r) {
           symbolic::Environment env = build_env(test_points.row(r));
           for (int i = 0; i < q_star.size(); ++i) {
