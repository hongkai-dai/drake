# -*- python -*-

load(
    "@drake//tools/skylark:drake_cc.bzl",
    "drake_cc_binary",
    "drake_cc_googletest",
    "drake_cc_library",
    "drake_cc_package_library",
)
load(
    "//tools/skylark:drake_py.bzl",
    "drake_py_unittest",
)
load("//tools/lint:lint.bzl", "add_lint_tests")

package(default_visibility = ["//visibility:public"])

drake_cc_package_library(
    name = "analysis",
    visibility = ["//visibility:public"],
    deps = [
        ":antiderivative_function",
        ":bogacki_shampine3_integrator",
        ":control_lyapunov",
        ":control_barrier",
        ":dense_output",
        ":explicit_euler_integrator",
        ":hermitian_dense_output",
        ":implicit_euler_integrator",
        ":implicit_integrator",
        ":initial_value_problem",
        ":integrator_base",
        ":lyapunov",
        ":monte_carlo",
        ":radau_integrator",
        ":region_of_attraction",
        ":runge_kutta2_integrator",
        ":runge_kutta3_integrator",
        ":runge_kutta5_integrator",
        ":scalar_dense_output",
        ":scalar_initial_value_problem",
        ":scalar_view_dense_output",
        ":semi_explicit_euler_integrator",
        ":simulator",
        ":simulator_config",
        ":simulator_config_functions",
        ":simulator_print_stats",
        ":simulator_status",
        ":stepwise_dense_output",
        ":velocity_implicit_euler_integrator",
    ],
)

drake_cc_library(
    name = "simulator_gflags",
    srcs = ["simulator_gflags.cc"],
    hdrs = ["simulator_gflags.h"],
    tags = [
        # Don't add this library into the ":analysis" package library.
        # Only programs with a main() function should ever use this header.
        "exclude_from_package",
        # Don't install this header via this cc_library, because that would
        # introduce a dependency from libdrake onto gflags.
        "exclude_from_libdrake",
    ],
    visibility = ["//:__subpackages__"],
    deps = [
        ":simulator_config",
        ":simulator_config_functions",
        "@gflags",
    ],
)

drake_cc_library(
    name = "simulator_config",
    srcs = ["simulator_config.cc"],
    hdrs = ["simulator_config.h"],
    deps = [
        "//common:name_value",
    ],
)

drake_cc_library(
    name = "simulator_config_functions",
    srcs = ["simulator_config_functions.cc"],
    hdrs = ["simulator_config_functions.h"],
    deps = [
        ":bogacki_shampine3_integrator",
        ":explicit_euler_integrator",
        ":implicit_euler_integrator",
        ":radau_integrator",
        ":runge_kutta2_integrator",
        ":runge_kutta3_integrator",
        ":runge_kutta5_integrator",
        ":semi_explicit_euler_integrator",
        ":simulator",
        ":simulator_config",
        ":velocity_implicit_euler_integrator",
        "//common:default_scalars",
        "//common:essential",
        "//common:nice_type_name",
        "//systems/framework:leaf_system",
    ],
)

drake_cc_library(
    name = "bogacki_shampine3_integrator",
    srcs = ["bogacki_shampine3_integrator.cc"],
    hdrs = ["bogacki_shampine3_integrator.h"],
    deps = [
        ":integrator_base",
    ],
)

drake_cc_library(
    name = "clf_cbf_utils",
    srcs = ["clf_cbf_utils.cc"],
    hdrs = ["clf_cbf_utils.h"],
    deps = [
<<<<<<< HEAD
        "//common:symbolic",
=======
        "//common/symbolic:expression",
        "//common/symbolic:polynomial",
>>>>>>> b19a55d0
        "//math:gradient",
        "//solvers:mathematical_program",
        "//solvers:mathematical_program_result",
        "//solvers:choose_best_solver",
    ],
)

drake_cc_library(
    name = "control_lyapunov",
    srcs = ["control_lyapunov.cc"],
    hdrs = ["control_lyapunov.h"],
    deps = [
        ":clf_cbf_utils",
        "//math:matrix_util",
        "//solvers:choose_best_solver",
        "//solvers:csdp_solver",
        "//solvers:mathematical_program",
        "//solvers:mathematical_program_result",
        "//solvers:mosek_solver",
        "//solvers:solve",
        "//solvers:sos_basis_generator",
        "//systems/framework:leaf_system",
    ],
)

drake_cc_library(
    name = "control_barrier",
    srcs = ["control_barrier.cc"],
    hdrs = ["control_barrier.h"],
    deps = [
        ":clf_cbf_utils",
        "//math:matrix_util",
        "//solvers:choose_best_solver",
        "//solvers:mathematical_program",
        "//solvers:mathematical_program_result",
        "//solvers:mosek_solver",
        "//solvers:csdp_solver",
        "//solvers:sos_basis_generator",
    ],
)

drake_cc_library(
    name = "dense_output",
    srcs = ["dense_output.cc"],
    hdrs = ["dense_output.h"],
    deps = [
        "//common:default_scalars",
        "//common:essential",
        "@fmt",
    ],
)

drake_cc_library(
    name = "stepwise_dense_output",
    srcs = ["stepwise_dense_output.cc"],
    hdrs = ["stepwise_dense_output.h"],
    deps = [
        ":dense_output",
        "//common:default_scalars",
        "//common:essential",
    ],
)

drake_cc_library(
    name = "hermitian_dense_output",
    srcs = ["hermitian_dense_output.cc"],
    hdrs = ["hermitian_dense_output.h"],
    deps = [
        ":stepwise_dense_output",
        "//common:default_scalars",
        "//common:essential",
        "//common:extract_double",
        "//common/trajectories:piecewise_polynomial",
        "//systems/framework:vector",
    ],
)

drake_cc_library(
    name = "scalar_dense_output",
    srcs = ["scalar_dense_output.cc"],
    hdrs = ["scalar_dense_output.h"],
    deps = [
        ":dense_output",
        "//common:default_scalars",
        "//common:essential",
    ],
)

drake_cc_library(
    name = "scalar_view_dense_output",
    srcs = ["scalar_view_dense_output.cc"],
    hdrs = ["scalar_view_dense_output.h"],
    deps = [
        ":dense_output",
        ":scalar_dense_output",
        "//common:default_scalars",
        "//common:essential",
        "@fmt",
    ],
)

drake_cc_library(
    name = "integrator_base",
    srcs = ["integrator_base.cc"],
    hdrs = ["integrator_base.h"],
    deps = [
        "//common:default_scalars",
        "//common/trajectories:piecewise_polynomial",
        "//systems/framework:context",
        "//systems/framework:system",
    ],
)

drake_cc_library(
    name = "explicit_euler_integrator",
    srcs = ["explicit_euler_integrator.cc"],
    hdrs = ["explicit_euler_integrator.h"],
    deps = [
        ":integrator_base",
    ],
)

drake_cc_library(
    name = "lyapunov",
    srcs = ["lyapunov.cc"],
    hdrs = ["lyapunov.h"],
    deps = [
        "//common:essential",
        "//math:autodiff",
        "//math:gradient",
        "//solvers:mathematical_program",
        "//solvers:solve",
        "//systems/framework",
    ],
)

drake_cc_library(
    name = "monte_carlo",
    srcs = ["monte_carlo.cc"],
    hdrs = ["monte_carlo.h"],
    deps = [
        ":simulator",
        "//systems/framework",
    ],
)

drake_cc_library(
    name = "region_of_attraction",
    srcs = ["region_of_attraction.cc"],
    hdrs = ["region_of_attraction.h"],
    deps = [
        "//math:continuous_lyapunov_equation",
        "//math:matrix_util",
        "//math:quadratic_form",
        "//solvers:mathematical_program",
        "//solvers:solve",
        "//systems/framework",
        "//systems/primitives:linear_system",
    ],
)

drake_cc_library(
    name = "runge_kutta2_integrator",
    srcs = ["runge_kutta2_integrator.cc"],
    hdrs = ["runge_kutta2_integrator.h"],
    deps = [
        ":integrator_base",
    ],
)

drake_cc_library(
    name = "runge_kutta3_integrator",
    srcs = ["runge_kutta3_integrator.cc"],
    hdrs = [
        "runge_kutta3_integrator.h",
    ],
    deps = [
        ":integrator_base",
        ":runge_kutta2_integrator",
    ],
)

drake_cc_library(
    name = "runge_kutta5_integrator",
    srcs = ["runge_kutta5_integrator.cc"],
    hdrs = ["runge_kutta5_integrator.h"],
    deps = [
        ":integrator_base",
    ],
)

drake_cc_library(
    name = "implicit_euler_integrator",
    srcs = ["implicit_euler_integrator.cc"],
    hdrs = [
        "implicit_euler_integrator.h",
    ],
    deps = [
        ":implicit_integrator",
        ":runge_kutta2_integrator",
        "//math:gradient",
    ],
)

drake_cc_library(
    name = "velocity_implicit_euler_integrator",
    srcs = ["velocity_implicit_euler_integrator.cc"],
    hdrs = [
        "velocity_implicit_euler_integrator.h",
    ],
    deps = [
        ":implicit_integrator",
        "//math:compute_numerical_gradient",
    ],
)

drake_cc_library(
    name = "implicit_integrator",
    srcs = ["implicit_integrator.cc"],
    hdrs = [
        "implicit_integrator.h",
    ],
    deps = [
        ":integrator_base",
        "//math:gradient",
    ],
)

drake_cc_library(
    name = "radau_integrator",
    srcs = ["radau_integrator.cc"],
    hdrs = [
        "radau_integrator.h",
    ],
    deps = [
        ":bogacki_shampine3_integrator",
        ":implicit_integrator",
        ":runge_kutta2_integrator",
    ],
)

drake_cc_library(
    name = "semi_explicit_euler_integrator",
    srcs = ["semi_explicit_euler_integrator.cc"],
    hdrs = ["semi_explicit_euler_integrator.h"],
    deps = [
        ":integrator_base",
    ],
)

drake_cc_library(
    name = "initial_value_problem",
    srcs = [
        "initial_value_problem.cc",
    ],
    hdrs = [
        "initial_value_problem.h",
    ],
    deps = [
        ":dense_output",
        ":hermitian_dense_output",
        ":integrator_base",
        ":runge_kutta3_integrator",
        "//common:default_scalars",
        "//systems/framework:context",
        "//systems/framework:continuous_state",
        "//systems/framework:leaf_system",
        "//systems/framework:parameters",
        "//systems/framework:vector",
    ],
)

drake_cc_library(
    name = "scalar_initial_value_problem",
    srcs = [
        "scalar_initial_value_problem.cc",
    ],
    hdrs = [
        "scalar_initial_value_problem.h",
    ],
    deps = [
        ":initial_value_problem",
        ":scalar_dense_output",
        ":scalar_view_dense_output",
        "//common:default_scalars",
        "//common:essential",
        "//common:unused",
    ],
)

drake_cc_library(
    name = "antiderivative_function",
    srcs = [
        "antiderivative_function.cc",
    ],
    hdrs = [
        "antiderivative_function.h",
    ],
    deps = [
        ":scalar_dense_output",
        ":scalar_initial_value_problem",
        "//common:default_scalars",
        "//common:essential",
        "//common:unused",
    ],
)

drake_cc_library(
    name = "simulator_print_stats",
    srcs = ["simulator_print_stats.cc"],
    hdrs = ["simulator_print_stats.h"],
    deps = [
        ":implicit_integrator",
        ":integrator_base",
        ":simulator",
        "@fmt",
    ],
)

drake_cc_library(
    name = "simulator_status",
    srcs = ["simulator_status.cc"],
    hdrs = ["simulator_status.h"],
    deps = [
        "//systems/framework:system_base",
        "@fmt",
    ],
)

drake_cc_library(
    name = "simulator",
    srcs = ["simulator.cc"],
    hdrs = ["simulator.h"],
    deps = [
        ":runge_kutta2_integrator",
        ":runge_kutta3_integrator",
        ":simulator_config",
        ":simulator_status",
        "//common:extract_double",
        "//systems/framework:context",
        "//systems/framework:system",
    ],
)

# === test/ ===

drake_cc_googletest(
    name = "simulator_config_functions_test",
    deps = [
        ":simulator",
        ":simulator_config_functions",
        "//common:nice_type_name",
        "//common/test_utilities:expect_no_throw",
        "//common/yaml",
        "//systems/framework:leaf_system",
        "//systems/primitives:constant_vector_source",
    ],
)

drake_cc_googletest(
    name = "simulator_status_test",
    deps = [
        ":simulator_status",
        "//common:nice_type_name",
    ],
)

drake_cc_googletest(
    name = "simulator_test",
    deps = [
        ":explicit_euler_integrator",
        ":implicit_euler_integrator",
        ":runge_kutta3_integrator",
        ":simulator",
        "//common/test_utilities:expect_throws_message",
        "//common/test_utilities:is_dynamic_castable",
        "//systems/analysis/test_utilities:controlled_spring_mass_system",
        "//systems/analysis/test_utilities:logistic_system",
        "//systems/analysis/test_utilities:my_spring_mass_system",
        "//systems/analysis/test_utilities:stateless_system",
        "//systems/primitives:constant_vector_source",
        "//systems/primitives:integrator",
        "//systems/primitives:vector_log_sink",
    ],
)

drake_cc_googletest(
    name = "simulator_limit_malloc_test",
    deps = [
        ":simulator",
        "//common/test_utilities:limit_malloc",
        "//systems/framework:diagram_builder",
        "//systems/framework:leaf_system",
    ],
)

drake_cc_googletest(
    name = "simulator_denorm_test",
    # Valgrind core does not support the floating point register
    # instructions that this test uses.
    tags = ["no_valgrind_tools"],
    deps = [
        ":simulator",
    ],
)

drake_cc_googletest(
    name = "simulator_print_stats_test",
    deps = [
        ":simulator_print_stats",
        "//systems/primitives:constant_vector_source",
    ],
)

drake_cc_binary(
    name = "simulator_gflags_main",
    testonly = True,
    srcs = ["test/simulator_gflags_main.cc"],
    deps = [
        ":simulator_config_functions",
        ":simulator_gflags",
        "//common/yaml",
        "//systems/primitives:constant_vector_source",
    ],
)

drake_py_unittest(
    name = "simulator_gflags_test",
    data = [
        ":simulator_gflags_main",
    ],
    deps = [
        "@bazel_tools//tools/python/runfiles",
    ],
)

drake_cc_googletest(
    name = "bogacki_shampine3_integrator_test",
    # If necessary, increase test timeout to 'moderate' when run with Valgrind
    # and/or disable in debug mode.
    deps = [
        ":bogacki_shampine3_integrator",
        ":runge_kutta2_integrator",
        "//common/test_utilities:eigen_matrix_compare",
        "//math:geometric_transform",
        "//multibody/plant",
        "//systems/analysis/test_utilities",
    ],
)

drake_cc_googletest(
    name = "explicit_euler_integrator_test",
    timeout = "moderate",
    deps = [
        ":explicit_euler_integrator",
        "//common/test_utilities:expect_no_throw",
        "//systems/analysis/test_utilities",
    ],
)

drake_cc_googletest(
    name = "implicit_euler_integrator_test",
    timeout = "moderate",
    shard_count = 2,
    # Adding cache invalidation made this take too long with Valgrind.
    # See Drake issue #9261.
    tags = [
        "no_memcheck",
    ],
    deps = [
        ":implicit_euler_integrator",
        "//common/test_utilities:expect_throws_message",
        "//systems/analysis/test_utilities:implicit_integrator_test",
        "//systems/analysis/test_utilities:quadratic_scalar_system",
        "//systems/analysis/test_utilities:spring_mass_system",
    ],
)

drake_cc_googletest(
    name = "implicit_integrator_test",
    deps = [
        ":implicit_integrator",
        "//common/test_utilities:expect_no_throw",
        "//systems/analysis/test_utilities:spring_mass_system",
    ],
)

drake_cc_googletest(
    name = "integrator_base_test",
    deps = [
        ":integrator_base",
        "//common/test_utilities:expect_throws_message",
        "//systems/analysis/test_utilities:spring_mass_system",
    ],
)

drake_cc_googletest(
    name = "radau_integrator_test",
    # Note: if memcheck takes too long with Valgrind, disable
    # memcheck (per Drake issue #9621).
    timeout = "moderate",
    shard_count = 2,
    deps = [
        ":implicit_euler_integrator",
        ":radau_integrator",
        "//systems/analysis/test_utilities:cubic_scalar_system",
        "//systems/analysis/test_utilities:implicit_integrator_test",
        "//systems/analysis/test_utilities:linear_scalar_system",
        "//systems/analysis/test_utilities:quadratic_scalar_system",
        "//systems/analysis/test_utilities:spring_mass_system",
    ],
)

drake_cc_googletest(
    name = "lyapunov_test",
    deps = [
        ":lyapunov",
        "//examples/pendulum:pendulum_plant",
    ],
)

drake_cc_googletest(
    name = "monte_carlo_test",
    # This test launches 2 threads to test both serial and parallel code paths
    # in MonteCarloSimulation.
    tags = ["cpu:2"],
    deps = [
        ":monte_carlo",
        "//systems/primitives:constant_vector_source",
        "//systems/primitives:pass_through",
        "//systems/primitives:random_source",
    ],
)

drake_cc_googletest(
    name = "region_of_attraction_test",
    deps = [
        ":region_of_attraction",
        "//solvers:mosek_solver",
        "//systems/framework:diagram_builder",
        "//systems/primitives:constant_vector_source",
        "//systems/primitives:symbolic_vector_system",
    ],
)

drake_cc_googletest(
    name = "runge_kutta2_integrator_test",
    deps = [
        ":runge_kutta2_integrator",
        "//common/test_utilities:eigen_matrix_compare",
        "//systems/analysis/test_utilities",
    ],
)

drake_cc_googletest(
    name = "runge_kutta3_integrator_test",
    # Test timeout increased to not timeout when run with Valgrind.
    timeout = "moderate",
    # This test is prohibitively slow with --compilation_mode=dbg.
    disable_in_compilation_mode_dbg = True,
    deps = [
        ":runge_kutta3_integrator",
        "//common/test_utilities:eigen_matrix_compare",
        "//math:geometric_transform",
        "//multibody/plant",
        "//systems/analysis/test_utilities",
    ],
)

drake_cc_googletest(
    name = "runge_kutta5_integrator_test",
    # Test timeout increased to not timeout when run with Valgrind.
    timeout = "moderate",
    # This test is prohibitively slow with --compilation_mode=dbg.
    disable_in_compilation_mode_dbg = True,
    deps = [
        ":runge_kutta5_integrator",
        "//common/test_utilities:eigen_matrix_compare",
        "//math:geometric_transform",
        "//multibody/plant",
        "//systems/analysis/test_utilities",
    ],
)

drake_cc_googletest(
    name = "semi_explicit_euler_integrator_test",
    timeout = "moderate",
    deps = [
        ":explicit_euler_integrator",
        ":semi_explicit_euler_integrator",
        "//multibody/plant",
        "//systems/analysis/test_utilities",
    ],
)

drake_cc_googletest(
    name = "velocity_implicit_euler_integrator_test",
    # Note: if memcheck takes too long with Valgrind, disable
    # memcheck (per Drake issue #9621).
    timeout = "moderate",
    shard_count = 2,
    deps = [
        ":velocity_implicit_euler_integrator",
        "//systems/analysis/test_utilities:implicit_integrator_test",
        "//systems/analysis/test_utilities:quadratic_scalar_system",
    ],
)

drake_cc_googletest(
    name = "initial_value_problem_test",
    timeout = "moderate",
    deps = [
        ":initial_value_problem",
        ":runge_kutta2_integrator",
        "//common/test_utilities:eigen_matrix_compare",
        "//common/test_utilities:expect_throws_message",
    ],
)

drake_cc_googletest(
    name = "scalar_initial_value_problem_test",
    deps = [
        ":runge_kutta2_integrator",
        ":scalar_initial_value_problem",
        "//common/test_utilities:expect_throws_message",
    ],
)

drake_cc_googletest(
    name = "antiderivative_function_test",
    deps = [
        ":antiderivative_function",
        ":runge_kutta2_integrator",
        "//common/test_utilities:expect_throws_message",
    ],
)

drake_cc_googletest(
    name = "hermitian_dense_output_test",
    deps = [
        ":hermitian_dense_output",
        "//common:autodiff",
        "//common:essential",
        "//common/test_utilities:eigen_matrix_compare",
        "//common/test_utilities:expect_no_throw",
        "//common/test_utilities:expect_throws_message",
        "//common/trajectories:piecewise_polynomial",
    ],
)

drake_cc_googletest(
    name = "scalar_view_dense_output_test",
    deps = [
        ":hermitian_dense_output",
        ":scalar_view_dense_output",
        "//common:autodiff",
        "//common:essential",
        "//common/test_utilities:expect_throws_message",
    ],
)

drake_cc_binary(
    name = "pendulum_clf_demo",
    srcs = ["test/pendulum_clf_demo.cc"],
    deps = [
        ":control_lyapunov",
        ":simulator",
        ":pendulum",
        "//examples/pendulum:pendulum_geometry",
        "//geometry:meshcat_visualizer",
        "//solvers:scs_solver",
        "//solvers:solve",
        "//systems/primitives:adder",
        "//systems/primitives:constant_vector_source",
        "//systems/primitives:vector_log_sink",
    ],
)

drake_cc_binary(
    name = "acrobot_clf_demo",
    srcs = ["test/acrobot_clf_demo.cc"],
    deps = [
        ":control_lyapunov",
        ":simulator",
        "//solvers:solve",
        "//systems/controllers:linear_quadratic_regulator",
        "//systems/primitives:vector_log_sink",
    ],
)

drake_cc_library(
    name = "pendulum",
    srcs = ["test/pendulum.cc"],
    hdrs = ["test/pendulum.h"],
    deps = [
        "//common:essential",
        "//common/symbolic:expression",
        "//common/symbolic:polynomial",
        "//examples/pendulum:pendulum_plant",
        "//math:gradient",
        "//systems/controllers:linear_quadratic_regulator",
        "//systems/framework:leaf_system",
    ],
)

drake_cc_googletest(
    name = "pendulum_test",
    deps = [
        ":clf_cbf_utils",
        ":pendulum",
        "//common/test_utilities:eigen_matrix_compare",
        "//solvers:csdp_solver",
        "//solvers:mathematical_program",
        "//solvers:solve",
        "//systems/analysis:simulator",
    ],
)

drake_cc_library(
    name = "quadrotor2d",
    srcs = ["test/quadrotor2d.cc"],
    hdrs = ["test/quadrotor2d.h"],
    deps = [
        "//common:essential",
        "//common/symbolic:expression",
        "//common/symbolic:polynomial",
        "//math:geometric_transform",
        "//math:gradient",
        "//systems/controllers:linear_quadratic_regulator",
        "//systems/framework:leaf_system",
    ],
)

drake_cc_library(
    name = "quadrotor",
    srcs = ["test/quadrotor.cc"],
    hdrs = ["test/quadrotor.h"],
    deps = [
        "//common:essential",
        "//common/symbolic:expression",
        "//common/symbolic:polynomial",
        "//math:gradient",
        "//math:geometric_transform",
        "//systems/framework:leaf_system",
        "//systems/controllers:linear_quadratic_regulator",
    ],
)

drake_cc_googletest(
    name = "quadrotor_test",
    deps = [
        ":quadrotor",
        "//examples/quadrotor:quadrotor_plant",
        "//common/test_utilities:eigen_matrix_compare",
    ],
)

drake_cc_binary(
    name = "quadrotor2d_clf_demo",
    srcs = ["test/quadrotor2d_clf_demo.cc"],
    deps = [
        ":control_lyapunov",
        ":quadrotor2d",
        ":simulator",
        ":simulator_config_functions",
        "//solvers:solve",
        "//systems/controllers:linear_quadratic_regulator",
        "//systems/primitives:vector_log_sink",
    ],
)

drake_cc_binary(
    name = "quadrotor2d_trig_cbf_demo",
    srcs = ["test/quadrotor2d_trig_cbf_demo.cc"],
    deps = [
        ":control_barrier",
        ":quadrotor2d",
        ":simulator",
        ":simulator_config_functions",
        "//solvers:solve",
        "//systems/controllers:linear_quadratic_regulator",
        "//systems/primitives:vector_log_sink",
    ],
)

drake_cc_binary(
    name = "quadrotor2d_trig_clf_demo",
    srcs = ["test/quadrotor2d_trig_clf_demo.cc"],
    deps = [
        ":control_lyapunov",
        ":quadrotor2d",
        ":simulator",
        ":simulator_config_functions",
        "//solvers:solve",
        "//systems/controllers:linear_quadratic_regulator",
        "//systems/primitives:vector_log_sink",
    ],
)

drake_cc_binary(
    name = "quadrotor2d_cbf_demo",
    srcs = ["test/quadrotor2d_cbf_demo.cc"],
    deps = [
        ":control_barrier",
        ":quadrotor2d",
        ":simulator",
        ":simulator_config_functions",
        "//solvers:solve",
        "//systems/controllers:linear_quadratic_regulator",
        "//systems/primitives:vector_log_sink",
    ],
)

drake_cc_binary(
    name = "quadrotor3d_clf_demo",
    srcs = ["test/quadrotor3d_clf_demo.cc"],
    deps = [
        ":control_lyapunov",
        ":simulator",
        ":simulator_config_functions",
        "//math:geometric_transform",
        "//math:gray_code",
        "//solvers:solve",
        "//systems/controllers:linear_quadratic_regulator",
        "//systems/primitives:vector_log_sink",
    ],
)

drake_cc_binary(
    name = "quadrotor3d_trig_clf_demo",
    srcs = ["test/quadrotor3d_trig_clf_demo.cc"],
    deps = [
        ":control_lyapunov",
        ":quadrotor",
        ":simulator",
        ":simulator_config_functions",
        "//math:geometric_transform",
        "//math:gray_code",
        "//solvers:solve",
        "//systems/controllers:linear_quadratic_regulator",
        "//systems/primitives:vector_log_sink",
    ],
)

drake_cc_googletest(
    name = "control_lyapunov_test",
    timeout = "moderate",
    deps = [
        ":control_lyapunov",
        "//common/test_utilities:symbolic_test_util",
        "//solvers:mosek_solver",
        "//solvers:csdp_solver",
        "//solvers:scs_solver",
        "//solvers:solve",
        "//systems/controllers:linear_quadratic_regulator",
    ],
)

drake_cc_googletest(
    name = "control_barrier_test",
    timeout = "moderate",
    deps = [
        ":control_barrier",
        "//common/test_utilities:symbolic_test_util",
        "//solvers:mosek_solver",
        "//solvers:csdp_solver",
        "//solvers:scs_solver",
        "//solvers:solve",
    ],
)

drake_cc_googletest(
    name = "clf_cbf_utils_test",
    deps = [
        ":clf_cbf_utils",
        ":quadrotor2d",
        "//common/test_utilities:symbolic_test_util",
        "//common/test_utilities:eigen_matrix_compare",
        "//common:temp_directory",
        "//math:matrix_util",
        "//solvers:mosek_solver",
        "//solvers:solve",
    ],
)

drake_cc_googletest(
    name = "quadrotor2d_test",
    deps = [
        ":quadrotor2d",
        "//common/symbolic:polynomial",
        "//common/test_utilities:symbolic_test_util",
        "//common/test_utilities:eigen_matrix_compare",
    ],
)

drake_cc_library(
    name = "cart_pole",
    srcs = ["test/cart_pole.cc"],
    hdrs = ["test/cart_pole.h"],
    deps = [
        ":control_lyapunov",
        ":simulator",
        ":simulator_config_functions",
        "//common:essential",
        "//common/symbolic:expression",
        "//common/symbolic:polynomial",
        "//geometry:scene_graph",
        "//geometry:meshcat_visualizer",
        "//math:geometric_transform",
        "//math:gradient",
        "//multibody/plant",
        "//multibody/parsing:parser",
        "//solvers:solve",
        "//systems/controllers:linear_quadratic_regulator",
        "//systems/primitives:vector_log_sink",
    ],
)

drake_cc_googletest(
    name = "cart_pole_test",
    data = [
        "//examples/multibody/cart_pole:models"
    ],
    deps = [
        ":cart_pole",
        "//multibody/plant",
        "//multibody/parsing:parser",
        "//common/test_utilities:eigen_matrix_compare",
    ],
)

drake_cc_binary(
    name = "cart_pole_trig_clf_demo",
    srcs = ["test/cart_pole_trig_clf_demo.cc"],
    data = [
        "//examples/multibody/cart_pole:models"
    ],
    deps = [
        ":cart_pole",
        ":control_lyapunov",
    ],
)

drake_cc_binary(
    name = "cart_pole_implicit_trig_clf_demo",
    srcs = ["test/cart_pole_implicit_trig_clf_demo.cc"],
    data = [
        "//examples/multibody/cart_pole:models"
    ],
    deps = [
        ":cart_pole",
        ":control_lyapunov",
    ],
)

drake_cc_library(
    name = "acrobot",
    srcs = ["test/acrobot.cc"],
    hdrs = ["test/acrobot.h"],
    deps = [
        "//examples/acrobot:acrobot_plant",
        "//common/symbolic:polynomial",
    ],
)

drake_cc_googletest(
    name = "acrobot_test",
    deps = [
        ":acrobot",
        "//common/test_utilities:eigen_matrix_compare",
    ],
)

drake_cc_binary(
    name = "acrobot_trig_clf_demo",
    srcs = ["test/acrobot_trig_clf_demo.cc"],
    deps = [
        ":acrobot",
        ":control_lyapunov",
        ":simulator",
        ":simulator_config_functions",
        "//math:geometric_transform",
        "//math:gradient",
        "//solvers:solve",
        "//systems/controllers:linear_quadratic_regulator",
        "//systems/primitives:vector_log_sink",
    ],
)

drake_cc_binary(
    name = "acrobot_implicit_trig_clf_demo",
    srcs = ["test/acrobot_implicit_trig_clf_demo.cc"],
    deps = [
        ":acrobot",
        ":control_lyapunov",
        ":simulator",
        ":simulator_config_functions",
        "//examples/acrobot:acrobot_geometry",
        "//geometry:meshcat_visualizer",
        "//math:geometric_transform",
        "//math:gradient",
        "//solvers:csdp_solver",
        "//solvers:solve",
        "//solvers:scs_solver",
        "//systems/controllers:linear_quadratic_regulator",
        "//systems/framework:diagram_builder",
        "//systems/primitives:vector_log_sink",
    ],
)

drake_cc_library(
    name = "dubins_car",
    hdrs = ["test/dubins_car.h"],
    srcs = ["test/dubins_car.cc"],
    deps = [
        "//common/symbolic:polynomial",
        "//systems/framework:leaf_system",
    ],
)

drake_cc_binary(
    name = "pendulum_clf_demo",
    srcs = ["test/pendulum_clf_demo.cc"],
    deps = [
        ":control_lyapunov",
        ":simulator",
        ":pendulum",
        "//examples/pendulum:pendulum_geometry",
        "//geometry:meshcat_visualizer",
        "//solvers:scs_solver",
        "//solvers:solve",
        "//systems/primitives:adder",
        "//systems/primitives:constant_vector_source",
        "//systems/primitives:vector_log_sink",
    ],
)

drake_cc_binary(
    name = "acrobot_clf_demo",
    srcs = ["test/acrobot_clf_demo.cc"],
    deps = [
        ":control_lyapunov",
        ":simulator",
        "//solvers:solve",
        "//systems/controllers:linear_quadratic_regulator",
        "//systems/primitives:vector_log_sink",
    ],
)

drake_cc_library(
    name = "pendulum",
    srcs = ["test/pendulum.cc"],
    hdrs = ["test/pendulum.h"],
    deps = [
        "//common:essential",
        "//common:symbolic",
        "//examples/pendulum:pendulum_plant",
        "//systems/controllers:linear_quadratic_regulator",
        "//systems/framework:leaf_system",
    ],
)

drake_cc_googletest(
    name = "pendulum_test",
    deps = [
        ":clf_cbf_utils",
        ":pendulum",
        "//common/test_utilities:eigen_matrix_compare",
        "//solvers:csdp_solver",
        "//solvers:mathematical_program",
        "//solvers:solve",
        "//systems/analysis:simulator",
    ],
)

drake_cc_library(
    name = "quadrotor2d",
    srcs = ["test/quadrotor2d.cc"],
    hdrs = ["test/quadrotor2d.h"],
    deps = [
        "//common:essential",
        "//common:symbolic",
        "//math:gradient",
        "//systems/framework:leaf_system",
        "//systems/controllers:linear_quadratic_regulator",
    ],
)

drake_cc_library(
    name = "quadrotor",
    srcs = ["test/quadrotor.cc"],
    hdrs = ["test/quadrotor.h"],
    deps = [
        "//common:essential",
        "//common:symbolic",
        "//math:geometric_transform",
        "//systems/framework:leaf_system",
    ],
)

drake_cc_googletest(
    name = "quadrotor_test",
    deps = [
        ":quadrotor",
        "//examples/quadrotor:quadrotor_plant",
        "//common/test_utilities:eigen_matrix_compare",
    ],
)

drake_cc_binary(
    name = "quadrotor2d_clf_demo",
    srcs = ["test/quadrotor2d_clf_demo.cc"],
    deps = [
        ":control_lyapunov",
        ":quadrotor2d",
        ":simulator",
        ":simulator_config_functions",
        "//solvers:solve",
        "//systems/controllers:linear_quadratic_regulator",
        "//systems/primitives:vector_log_sink",
    ],
)

drake_cc_binary(
    name = "quadrotor2d_trig_clf_demo",
    srcs = ["test/quadrotor2d_trig_clf_demo.cc"],
    deps = [
        ":control_lyapunov",
        ":quadrotor2d",
        ":simulator",
        ":simulator_config_functions",
        "//solvers:solve",
        "//systems/controllers:linear_quadratic_regulator",
        "//systems/primitives:vector_log_sink",
    ],
)

drake_cc_binary(
    name = "quadrotor2d_cbf_demo",
    srcs = ["test/quadrotor2d_cbf_demo.cc"],
    deps = [
        ":control_barrier",
        ":quadrotor2d",
        ":simulator",
        ":simulator_config_functions",
        "//solvers:solve",
        "//systems/controllers:linear_quadratic_regulator",
        "//systems/primitives:vector_log_sink",
    ],
)

drake_cc_binary(
    name = "quadrotor3d_clf_demo",
    srcs = ["test/quadrotor3d_clf_demo.cc"],
    deps = [
        ":control_lyapunov",
        ":simulator",
        ":simulator_config_functions",
        "//math:geometric_transform",
        "//math:gray_code",
        "//solvers:solve",
        "//systems/controllers:linear_quadratic_regulator",
        "//systems/primitives:vector_log_sink",
    ],
)

drake_cc_binary(
    name = "quadrotor3d_trig_clf_demo",
    srcs = ["test/quadrotor3d_trig_clf_demo.cc"],
    deps = [
        ":control_lyapunov",
        ":quadrotor",
        ":simulator",
        ":simulator_config_functions",
        "//math:geometric_transform",
        "//math:gray_code",
        "//solvers:solve",
        "//systems/controllers:linear_quadratic_regulator",
        "//systems/primitives:vector_log_sink",
    ],
)

drake_cc_googletest(
    name = "control_lyapunov_test",
    timeout = "moderate",
    deps = [
        ":control_lyapunov",
        "//common/test_utilities:symbolic_test_util",
        "//solvers:mosek_solver",
        "//solvers:csdp_solver",
        "//solvers:scs_solver",
        "//solvers:solve",
        "//systems/controllers:linear_quadratic_regulator",
    ],
)

drake_cc_googletest(
    name = "control_barrier_test",
    timeout = "moderate",
    deps = [
        ":control_barrier",
        "//common/test_utilities:symbolic_test_util",
        "//solvers:mosek_solver",
        "//solvers:csdp_solver",
        "//solvers:scs_solver",
        "//solvers:solve",
    ],
)

drake_cc_googletest(
    name = "clf_cbf_utils_test",
    deps = [
        ":clf_cbf_utils",
        ":quadrotor2d",
        "//common/test_utilities:symbolic_test_util",
        "//common/test_utilities:eigen_matrix_compare",
        "//common:temp_directory",
        "//math:matrix_util",
        "//solvers:mosek_solver",
        "//solvers:solve",
    ],
)

drake_cc_googletest(
    name = "quadrotor2d_test",
    deps = [
        ":quadrotor2d",
        "//common:symbolic",
        "//common/test_utilities:symbolic_test_util",
        "//common/test_utilities:eigen_matrix_compare",
    ],
)

drake_cc_library(
    name = "cart_pole",
    srcs = ["test/cart_pole.cc"],
    hdrs = ["test/cart_pole.h"],
    deps = [
        "//common:essential",
        "//common:symbolic",
        "//math:gradient",
        "//systems/controllers:linear_quadratic_regulator",
    ],
)

drake_cc_googletest(
    name = "cart_pole_test",
    data = [
        "//examples/multibody/cart_pole:models"
    ],
    deps = [
        ":cart_pole",
        "//multibody/plant",
        "//multibody/parsing:parser",
        "//common/test_utilities:eigen_matrix_compare",
    ],
)

drake_cc_binary(
    name = "cart_pole_trig_clf_demo",
    srcs = ["test/cart_pole_trig_clf_demo.cc"],
    deps = [
        ":cart_pole",
        ":control_lyapunov",
        ":simulator",
        ":simulator_config_functions",
        "//math:geometric_transform",
        "//solvers:solve",
        "//systems/primitives:vector_log_sink",
    ],
)

drake_cc_library(
    name = "acrobot",
    srcs = ["test/acrobot.cc"],
    hdrs = ["test/acrobot.h"],
    deps = [
        "//examples/acrobot:acrobot_plant",
    ],
)

drake_cc_googletest(
    name = "acrobot_test",
    deps = [
        ":acrobot",
        "//common/test_utilities:eigen_matrix_compare",
    ],
)

drake_cc_binary(
    name = "acrobot_trig_clf_demo",
    srcs = ["test/acrobot_trig_clf_demo.cc"],
    deps = [
        ":acrobot",
        ":control_lyapunov",
        ":simulator",
        ":simulator_config_functions",
        "//math:geometric_transform",
        "//math:gradient",
        "//solvers:solve",
        "//systems/controllers:linear_quadratic_regulator",
        "//systems/primitives:vector_log_sink",
    ],
)

drake_cc_binary(
    name = "acrobot_implicit_trig_clf_demo",
    srcs = ["test/acrobot_implicit_trig_clf_demo.cc"],
    deps = [
        ":acrobot",
        ":control_lyapunov",
        ":simulator",
        ":simulator_config_functions",
        "//math:geometric_transform",
        "//math:gradient",
        "//solvers:csdp_solver",
        "//solvers:solve",
        "//solvers:scs_solver",
        "//systems/controllers:linear_quadratic_regulator",
        "//systems/primitives:vector_log_sink",
    ],
)

add_lint_tests()<|MERGE_RESOLUTION|>--- conflicted
+++ resolved
@@ -117,12 +117,8 @@
     srcs = ["clf_cbf_utils.cc"],
     hdrs = ["clf_cbf_utils.h"],
     deps = [
-<<<<<<< HEAD
-        "//common:symbolic",
-=======
         "//common/symbolic:expression",
         "//common/symbolic:polynomial",
->>>>>>> b19a55d0
         "//math:gradient",
         "//solvers:mathematical_program",
         "//solvers:mathematical_program_result",
